/*
    Copyright (c) 2011, Salesforce.com Foundation
    All rights reserved.
    
    Redistribution and use in source and binary forms, with or without
    modification, are permitted provided that the following conditions are met:
    
    * Redistributions of source code must retain the above copyright
      notice, this list of conditions and the following disclaimer.
    * Redistributions in binary form must reproduce the above copyright
      notice, this list of conditions and the following disclaimer in the
      documentation and/or other materials provided with the distribution.
    * Neither the name of the Salesforce.com Foundation nor the names of
      its contributors may be used to endorse or promote products derived
      from this software without specific prior written permission.
 
    THIS SOFTWARE IS PROVIDED BY THE COPYRIGHT HOLDERS AND CONTRIBUTORS
    "AS IS" AND ANY EXPRESS OR IMPLIED WARRANTIES, INCLUDING, BUT NOT 
    LIMITED TO, THE IMPLIED WARRANTIES OF MERCHANTABILITY AND FITNESS 
    FOR A PARTICULAR PURPOSE ARE DISCLAIMED. IN NO EVENT SHALL THE 
    COPYRIGHT HOLDER OR CONTRIBUTORS BE LIABLE FOR ANY DIRECT, INDIRECT, 
    INCIDENTAL, SPECIAL, EXEMPLARY, OR CONSEQUENTIAL DAMAGES (INCLUDING, 
    BUT NOT LIMITED TO, PROCUREMENT OF SUBSTITUTE GOODS OR SERVICES; 
    LOSS OF USE, DATA, OR PROFITS; OR BUSINESS INTERRUPTION) HOWEVER 
    CAUSED AND ON ANY THEORY OF LIABILITY, WHETHER IN CONTRACT, STRICT 
    LIABILITY, OR TORT (INCLUDING NEGLIGENCE OR OTHERWISE) ARISING IN 
    ANY WAY OUT OF THE USE OF THIS SOFTWARE, EVEN IF ADVISED OF THE 
    POSSIBILITY OF SUCH DAMAGE.
*/
/**
* @author Salesforce.com Foundation
* @date 2011 (1.x)
* @description This class contains unit tests for validating the behavior of the Households class 
*/
@isTest
public with sharing class HH_Households_TEST {
	
    /// <name> Households_Test </name>
    /// <summary> test default constructor </summary>
    static testMethod void Households_Test() {
        HH_Households testHouseholds = new HH_Households();
    }

    /// <name> newIndContactAllContactsProcessor </name>
    /// <summary> test insert individual with all contacts processor </summary>
    static testMethod void newIndContactAllContactsProcessor() {
        
        npo02__Households_Settings__c householdSettingsForTests = HH_Households.getHouseholdsSettingsForTests(new npo02__Households_Settings__c (npo02__Household_Rules__c = HH_Households.ALL_PROCESSOR));
        
        npe01__Contacts_and_Orgs_Settings__c contactSettingsForTests = CAO_Constants.getContactsSettingsForTests(new npe01__Contacts_and_Orgs_Settings__c (npe01__Account_Processor__c = CAO_Constants.ONE_TO_ONE_PROCESSOR));
                
            
        String street = '2345 Elm St.';
        String city = 'Seattle';
        String state = 'WA';
        String zip = '88777';
        String country = 'US';
        Contact con = new Contact(
            FirstName=CAO_Constants.CONTACT_FIRSTNAME_FOR_TESTS,
            LastName=CAO_Constants.CONTACT_LASTNAME_FOR_TESTS,
            npe01__WorkEmail__c = CAO_Constants.CONTACT_EMAIL_FOR_TESTS, 
            npe01__Preferred_Email__c = CAO_Constants.CONTACT_PREFERRED_EMAIL_FOR_TESTS,
            npe01__WorkPhone__c = CAO_Constants.CONTACT_PHONE_FOR_TESTS,
            npe01__PreferredPhone__c = CAO_Constants.CONTACT_PREFERRED_PHONE_FOR_TESTS,
            MailingStreet = street,
            MailingCity = city,
            MailingState = state,
            MailingPostalCode = zip,
            MailingCountry = country
        );
        insert con;
        Contact[] createdContacts = [select npo02__Household__r.Name,npo02__Household__r.npo02__MailingStreet__c,npo02__Household__r.npo02__MailingCity__c,npo02__Household__r.npo02__MailingState__c,npo02__Household__r.npo02__MailingPostalCode__c,npo02__Household__r.npo02__MailingCountry__c,npo02__Household__c from Contact where id=:con.id];
        
        Id firstHouseholdId = createdContacts[0].npo02__household__c;
        system.assertEquals(street,createdContacts[0].npo02__household__r.npo02__MailingStreet__c);
        system.assertEquals(city,createdContacts[0].npo02__household__r.npo02__MailingCity__c);
        system.assertEquals(state,createdContacts[0].npo02__household__r.npo02__MailingState__c);
        system.assertEquals(zip,createdContacts[0].npo02__household__r.npo02__MailingPostalCode__c);
        system.assertEquals(country,createdContacts[0].npo02__household__r.npo02__MailingCountry__c);
        system.assertEquals(CAO_Constants.CONTACT_LASTNAME_FOR_TESTS + ' Household',createdContacts[0].npo02__household__r.Name);
        
        //blank out the HH
        con.npo02__household__c = null;
        update con;
        
        createdContacts = [select npo02__Household__r.Name,npo02__Household__r.npo02__MailingStreet__c,npo02__Household__r.npo02__MailingCity__c,npo02__Household__r.npo02__MailingState__c,npo02__Household__r.npo02__MailingPostalCode__c,npo02__Household__r.npo02__MailingCountry__c,npo02__Household__c from Contact where id=:con.id];
        
        system.assertNotEquals(firstHouseholdId,createdContacts[0].npo02__household__c);
        system.assertEquals(street,createdContacts[0].npo02__household__r.npo02__MailingStreet__c);
        system.assertEquals(city,createdContacts[0].npo02__household__r.npo02__MailingCity__c);
        system.assertEquals(state,createdContacts[0].npo02__household__r.npo02__MailingState__c);
        system.assertEquals(zip,createdContacts[0].npo02__household__r.npo02__MailingPostalCode__c);
        system.assertEquals(country,createdContacts[0].npo02__household__r.npo02__MailingCountry__c);
        system.assertEquals(CAO_Constants.CONTACT_LASTNAME_FOR_TESTS + ' Household',createdContacts[0].npo02__household__r.Name);
    }
    
    static testMethod void newPrivateContactAllContactsProcessor() {
        
        npo02__Households_Settings__c householdSettingsForTests = HH_Households.getHouseholdsSettingsForTests(new npo02__Households_Settings__c (npo02__Household_Rules__c = HH_Households.ALL_PROCESSOR));
        
        npe01__Contacts_and_Orgs_Settings__c contactSettingsForTests = CAO_Constants.getContactsSettingsForTests(new npe01__Contacts_and_Orgs_Settings__c (npe01__Account_Processor__c = CAO_Constants.ONE_TO_ONE_PROCESSOR));
                
            
        String street = '2345 Elm St.';
        String city = 'Seattle';
        String state = 'WA';
        String zip = '88777';
        String country = 'US';
        Contact con = new Contact(
            FirstName=CAO_Constants.CONTACT_FIRSTNAME_FOR_TESTS,
            LastName=CAO_Constants.CONTACT_LASTNAME_FOR_TESTS,
            npe01__Private__c = true,
            npe01__WorkEmail__c = CAO_Constants.CONTACT_EMAIL_FOR_TESTS, 
            npe01__Preferred_Email__c = CAO_Constants.CONTACT_PREFERRED_EMAIL_FOR_TESTS,
            npe01__WorkPhone__c = CAO_Constants.CONTACT_PHONE_FOR_TESTS,
            npe01__PreferredPhone__c = CAO_Constants.CONTACT_PREFERRED_PHONE_FOR_TESTS,
            MailingStreet = street,
            MailingCity = city,
            MailingState = state,
            MailingPostalCode = zip,
            MailingCountry = country
        );
        insert con;
        Contact[] createdContacts = [select npo02__Household__r.Name,npo02__Household__r.npo02__MailingStreet__c,npo02__Household__r.npo02__MailingCity__c,npo02__Household__r.npo02__MailingState__c,npo02__Household__r.npo02__MailingPostalCode__c,npo02__Household__r.npo02__MailingCountry__c,npo02__Household__c from Contact where id=:con.id];
        
        Id firstHouseholdId = createdContacts[0].npo02__household__c;
        system.assertEquals(street,createdContacts[0].npo02__household__r.npo02__MailingStreet__c);
        system.assertEquals(city,createdContacts[0].npo02__household__r.npo02__MailingCity__c);
        system.assertEquals(state,createdContacts[0].npo02__household__r.npo02__MailingState__c);
        system.assertEquals(zip,createdContacts[0].npo02__household__r.npo02__MailingPostalCode__c);
        system.assertEquals(country,createdContacts[0].npo02__household__r.npo02__MailingCountry__c);
        system.assertEquals(CAO_Constants.CONTACT_LASTNAME_FOR_TESTS + ' Household',createdContacts[0].npo02__household__r.Name);
        
        //blank out the HH
        con.npo02__household__c = null;
        update con;
        
        createdContacts = [select npo02__Household__r.Name,npo02__Household__r.npo02__MailingStreet__c,npo02__Household__r.npo02__MailingCity__c,npo02__Household__r.npo02__MailingState__c,npo02__Household__r.npo02__MailingPostalCode__c,npo02__Household__r.npo02__MailingCountry__c,npo02__Household__c from Contact where id=:con.id];
        
        system.assertNotEquals(firstHouseholdId,createdContacts[0].npo02__household__c);
        system.assertEquals(street,createdContacts[0].npo02__household__r.npo02__MailingStreet__c);
        system.assertEquals(city,createdContacts[0].npo02__household__r.npo02__MailingCity__c);
        system.assertEquals(state,createdContacts[0].npo02__household__r.npo02__MailingState__c);
        system.assertEquals(zip,createdContacts[0].npo02__household__r.npo02__MailingPostalCode__c);
        system.assertEquals(country,createdContacts[0].npo02__household__r.npo02__MailingCountry__c);
        system.assertEquals(CAO_Constants.CONTACT_LASTNAME_FOR_TESTS + ' Household',createdContacts[0].npo02__household__r.Name);
    }
    
     static testMethod void noHouseholdSetting() {
        
        delete [select id from npo02__Households_Settings__c];
        HH_Households.getHouseholdsSettings();
        system.Assert(!HH_Households.householdsSettings.npo02__Always_Rollup_to_Primary_Contact__c);
     }

    /// <name> newIndContactIndividualsProcessor </name>
    /// <summary> test insert individual with individuals processor </summary>
    static testMethod void newIndContactIndividualsProcessor() {
        
        npo02__Households_Settings__c householdSettingsForTests = HH_Households.getHouseholdsSettingsForTests(new npo02__Households_Settings__c (npo02__Household_Rules__c = HH_Households.ALL_INDIVIDUALS_PROCESSOR));
        
        npe01__Contacts_and_Orgs_Settings__c contactSettingsForTests = CAO_Constants.getContactsSettingsForTests(new npe01__Contacts_and_Orgs_Settings__c (npe01__Account_Processor__c = CAO_Constants.ONE_TO_ONE_PROCESSOR));
                
        String street = '2345 Elm St.';
        String city = 'Seattle';
        String state = 'WA';
        String zip = '88777';
        String country = 'US';
        Contact con = new Contact(
            FirstName=CAO_Constants.CONTACT_FIRSTNAME_FOR_TESTS,
            LastName=CAO_Constants.CONTACT_LASTNAME_FOR_TESTS,
            npe01__WorkEmail__c = CAO_Constants.CONTACT_EMAIL_FOR_TESTS, 
            npe01__Preferred_Email__c = CAO_Constants.CONTACT_PREFERRED_EMAIL_FOR_TESTS,
            npe01__WorkPhone__c = CAO_Constants.CONTACT_PHONE_FOR_TESTS,
            npe01__PreferredPhone__c = CAO_Constants.CONTACT_PREFERRED_PHONE_FOR_TESTS,
            MailingStreet = street,
            MailingCity = city,
            MailingState = state,
            MailingPostalCode = zip,
            MailingCountry = country
        );
        insert con;
        Contact[] createdContacts = [select npo02__Household__r.Name,npo02__Household__r.npo02__MailingStreet__c,npo02__Household__r.npo02__MailingCity__c,npo02__Household__r.npo02__MailingState__c,npo02__Household__r.npo02__MailingPostalCode__c,npo02__Household__r.npo02__MailingCountry__c,npo02__Household__c from Contact where id=:con.id];
        
        Id firstHouseholdId = createdContacts[0].npo02__household__c;
        system.assertEquals(street,createdContacts[0].npo02__household__r.npo02__MailingStreet__c);
        system.assertEquals(city,createdContacts[0].npo02__household__r.npo02__MailingCity__c);
        system.assertEquals(state,createdContacts[0].npo02__household__r.npo02__MailingState__c);
        system.assertEquals(zip,createdContacts[0].npo02__household__r.npo02__MailingPostalCode__c);
        system.assertEquals(country,createdContacts[0].npo02__household__r.npo02__MailingCountry__c);
        system.assertEquals(CAO_Constants.CONTACT_LASTNAME_FOR_TESTS + ' Household',createdContacts[0].npo02__household__r.Name);
        
        //blank out the HH
        con.npo02__household__c = null;
        update con;
        
        createdContacts = [select npo02__Household__r.Name,npo02__Household__r.npo02__MailingStreet__c,npo02__Household__r.npo02__MailingCity__c,npo02__Household__r.npo02__MailingState__c,npo02__Household__r.npo02__MailingPostalCode__c,npo02__Household__r.npo02__MailingCountry__c,npo02__Household__c from Contact where id=:con.id];
        
        system.assertNotEquals(firstHouseholdId,createdContacts[0].npo02__household__c);
        system.assertEquals(street,createdContacts[0].npo02__household__r.npo02__MailingStreet__c);
        system.assertEquals(city,createdContacts[0].npo02__household__r.npo02__MailingCity__c);
        system.assertEquals(state,createdContacts[0].npo02__household__r.npo02__MailingState__c);
        system.assertEquals(zip,createdContacts[0].npo02__household__r.npo02__MailingPostalCode__c);
        system.assertEquals(country,createdContacts[0].npo02__household__r.npo02__MailingCountry__c);
        system.assertEquals(CAO_Constants.CONTACT_LASTNAME_FOR_TESTS + ' Household',createdContacts[0].npo02__household__r.Name);
    }
    
    static testMethod void newNoHouseholdProcessor() {
        
        npe01__Contacts_and_Orgs_Settings__c contactSettingsForTests = CAO_Constants.getContactsSettingsForTests(new npe01__Contacts_and_Orgs_Settings__c (npe01__Account_Processor__c = CAO_Constants.ONE_TO_ONE_PROCESSOR));
      
        npo02__Households_Settings__c householdSettingsForTests = HH_Households.getHouseholdsSettingsForTests(new npo02__Households_Settings__c (npo02__Household_Rules__c = HH_Households.NO_HOUSEHOLDS_PROCESSOR));
        String street = '2345 Elm St.';
        String city = 'Seattle';
        String state = 'WA';
        String zip = '88777';
        String country = 'US';

        Contact con = new Contact(
            FirstName=CAO_Constants.CONTACT_FIRSTNAME_FOR_TESTS,
            LastName=CAO_Constants.CONTACT_LASTNAME_FOR_TESTS,
            npe01__WorkEmail__c = CAO_Constants.CONTACT_EMAIL_FOR_TESTS, 
            npe01__Preferred_Email__c = CAO_Constants.CONTACT_PREFERRED_EMAIL_FOR_TESTS,
            npe01__WorkPhone__c = CAO_Constants.CONTACT_PHONE_FOR_TESTS,
            npe01__PreferredPhone__c = CAO_Constants.CONTACT_PREFERRED_PHONE_FOR_TESTS,
            MailingStreet = street,
            MailingCity = city,
            MailingState = state,
            MailingPostalCode = zip,
            MailingCountry = country
        );
        insert con;
        Contact[] createdContacts = [select npo02__Household__r.Name,npo02__Household__r.npo02__MailingStreet__c,npo02__Household__r.npo02__MailingCity__c,npo02__Household__r.npo02__MailingState__c,npo02__Household__r.npo02__MailingPostalCode__c,npo02__Household__r.npo02__MailingCountry__c,npo02__Household__c from Contact where id=:con.id];
        
        
        system.assertEquals(null,createdContacts[0].npo02__household__c);
    }
    
    /// <name> newOrgContactAllContactsProcessor </name>
    /// <summary> test insert org contact with all contacts processor </summary>
    static testMethod void newOrgContactAllContactsProcessor() {
        
        npe01__Contacts_and_Orgs_Settings__c contactSettingsForTests = CAO_Constants.getContactsSettingsForTests(new npe01__Contacts_and_Orgs_Settings__c (npe01__Account_Processor__c = CAO_Constants.ONE_TO_ONE_PROCESSOR));
        
        npo02__Households_Settings__c householdSettingsForTests = HH_Households.getHouseholdsSettingsForTests(new npo02__Households_Settings__c (npo02__Household_Rules__c = HH_Households.ALL_PROCESSOR));
        
        Account acct = new Account(
            Name = 'Test Organization 888'
        );
        insert acct;
        
        String street = '2345 Elm St.';
        String city = 'Seattle';
        String state = 'WA';
        String zip = '88777';
        String country = 'US';
        Contact con = new Contact(
            FirstName=CAO_Constants.CONTACT_FIRSTNAME_FOR_TESTS,
            LastName=CAO_Constants.CONTACT_LASTNAME_FOR_TESTS,
            npe01__WorkEmail__c = CAO_Constants.CONTACT_EMAIL_FOR_TESTS, 
            npe01__Preferred_Email__c = CAO_Constants.CONTACT_PREFERRED_EMAIL_FOR_TESTS,
            npe01__WorkPhone__c = CAO_Constants.CONTACT_PHONE_FOR_TESTS,
            npe01__PreferredPhone__c = CAO_Constants.CONTACT_PREFERRED_PHONE_FOR_TESTS,
            MailingStreet = street,
            MailingCity = city,
            MailingState = state,
            MailingPostalCode = zip,
            MailingCountry = country,
            AccountId = acct.id
        );
        insert con;
        Contact[] createdContacts = [select npo02__Household__r.Name,npo02__Household__r.npo02__MailingStreet__c,npo02__Household__r.npo02__MailingCity__c,npo02__Household__r.npo02__MailingState__c,npo02__Household__r.npo02__MailingPostalCode__c,npo02__Household__r.npo02__MailingCountry__c,npo02__Household__c from Contact where id=:con.id];
        
        Id firstHouseholdId = createdContacts[0].npo02__household__c;
        system.assertEquals(street,createdContacts[0].npo02__household__r.npo02__MailingStreet__c);
        system.assertEquals(city,createdContacts[0].npo02__household__r.npo02__MailingCity__c);
        system.assertEquals(state,createdContacts[0].npo02__household__r.npo02__MailingState__c);
        system.assertEquals(zip,createdContacts[0].npo02__household__r.npo02__MailingPostalCode__c);
        system.assertEquals(country,createdContacts[0].npo02__household__r.npo02__MailingCountry__c);
        system.assertEquals(CAO_Constants.CONTACT_LASTNAME_FOR_TESTS + ' Household',createdContacts[0].npo02__household__r.Name);
        
        //blank out the HH
        con.npo02__household__c = null;
        update con;
        
        createdContacts = [select npo02__Household__r.Name,npo02__Household__r.npo02__MailingStreet__c,npo02__Household__r.npo02__MailingCity__c,npo02__Household__r.npo02__MailingState__c,npo02__Household__r.npo02__MailingPostalCode__c,npo02__Household__r.npo02__MailingCountry__c,npo02__Household__c from Contact where id=:con.id];
        
        system.assertNotEquals(firstHouseholdId,createdContacts[0].npo02__household__c);
        system.assertEquals(street,createdContacts[0].npo02__household__r.npo02__MailingStreet__c);
        system.assertEquals(city,createdContacts[0].npo02__household__r.npo02__MailingCity__c);
        system.assertEquals(state,createdContacts[0].npo02__household__r.npo02__MailingState__c);
        system.assertEquals(zip,createdContacts[0].npo02__household__r.npo02__MailingPostalCode__c);
        system.assertEquals(country,createdContacts[0].npo02__household__r.npo02__MailingCountry__c);
        system.assertEquals(CAO_Constants.CONTACT_LASTNAME_FOR_TESTS + ' Household',createdContacts[0].npo02__household__r.Name);
    }

    /// <name> newOrgContactIndividualsProcessor </name>
    /// <summary> test insert org contact with Individuals processor </summary>
    static testMethod void newOrgContactIndividualsProcessor() {
        
        npe01__Contacts_and_Orgs_Settings__c contactSettingsForTests = CAO_Constants.getContactsSettingsForTests(new npe01__Contacts_and_Orgs_Settings__c (npe01__Account_Processor__c = CAO_Constants.ONE_TO_ONE_PROCESSOR));
        
        npo02__Households_Settings__c householdSettingsForTests = HH_Households.getHouseholdsSettingsForTests(new npo02__Households_Settings__c (npo02__Household_Rules__c = HH_Households.ALL_INDIVIDUALS_PROCESSOR));
        
        Account acct = new Account(
            Name = 'Test Organization 888'
        );
        insert acct;
        
        String street = '2345 Elm St.';
        String city = 'Seattle';
        String state = 'WA';
        String zip = '88777';
        String country = 'US';
        Contact con = new Contact(
            FirstName=CAO_Constants.CONTACT_FIRSTNAME_FOR_TESTS,
            LastName=CAO_Constants.CONTACT_LASTNAME_FOR_TESTS,
            npe01__WorkEmail__c = CAO_Constants.CONTACT_EMAIL_FOR_TESTS, 
            npe01__Preferred_Email__c = CAO_Constants.CONTACT_PREFERRED_EMAIL_FOR_TESTS,
            npe01__WorkPhone__c = CAO_Constants.CONTACT_PHONE_FOR_TESTS,
            npe01__PreferredPhone__c = CAO_Constants.CONTACT_PREFERRED_PHONE_FOR_TESTS,
            MailingStreet = street,
            MailingCity = city,
            MailingState = state,
            MailingPostalCode = zip,
            MailingCountry = country,
            AccountId = acct.id
        );
        insert con;
        Contact[] createdContacts = [select npo02__Household__c from Contact where id=:con.id];
        
        system.assertEquals(null,createdContacts[0].npo02__household__c);
        
        //blank out the HH
        con.MailingStreet = 'test';
        update con;
        
        createdContacts = [select npo02__Household__c from Contact where id=:con.id];
        
        system.assertEquals(null,createdContacts[0].npo02__household__c);
    }

    /// <name> contactDeleteWithOwnHousehold </name>
    /// <summary> test delete a contact that has it's own household </summary>
    static testMethod void contactDeleteWithOwnHousehold() {
        
        npe01__Contacts_and_Orgs_Settings__c contactSettingsForTests = CAO_Constants.getContactsSettingsForTests(new npe01__Contacts_and_Orgs_Settings__c (npe01__Account_Processor__c = CAO_Constants.ONE_TO_ONE_PROCESSOR));
        
        npo02__Households_Settings__c householdSettingsForTests = HH_Households.getHouseholdsSettingsForTests(new npo02__Households_Settings__c (npo02__Household_Rules__c = HH_Households.ALL_INDIVIDUALS_PROCESSOR));
        
        String lastname = 'SmithForTest99';
        Contact con = new Contact(
            FirstName=CAO_Constants.CONTACT_FIRSTNAME_FOR_TESTS,
            LastName=CAO_Constants.CONTACT_LASTNAME_FOR_TESTS,
            npe01__WorkEmail__c = CAO_Constants.CONTACT_EMAIL_FOR_TESTS, 
            npe01__Preferred_Email__c = CAO_Constants.CONTACT_PREFERRED_EMAIL_FOR_TESTS,
            npe01__WorkPhone__c = CAO_Constants.CONTACT_PHONE_FOR_TESTS,
            npe01__PreferredPhone__c = CAO_Constants.CONTACT_PREFERRED_PHONE_FOR_TESTS
        );
        insert con;
        Contact[] createdContacts = [select npo02__Household__c from Contact where id=:con.id];
        
        Id firstHouseholdId = createdContacts[0].npo02__household__c;
        
        delete con;
        
        npo02__Household__c[] deletedHousehold = [select id from npo02__Household__c where id=:firstHouseholdId];
        system.assert(deletedHousehold.size()==0);
    }
    
    /// <name> contactDeleteWithSharedHousehold </name>
    /// <summary> test delete a contact that has shared household </summary>
    static testMethod void contactDeleteWithSharedHousehold() {
        
        npe01__Contacts_and_Orgs_Settings__c contactSettingsForTests = CAO_Constants.getContactsSettingsForTests(new npe01__Contacts_and_Orgs_Settings__c (npe01__Account_Processor__c = CAO_Constants.ONE_TO_ONE_PROCESSOR));
        
        npo02__Households_Settings__c householdSettingsForTests = HH_Households.getHouseholdsSettingsForTests(new npo02__Households_Settings__c (npo02__Household_Rules__c = HH_Households.ALL_INDIVIDUALS_PROCESSOR));
        
        String lastname = 'SmithForTest99';
        Contact con = new Contact(
            FirstName=CAO_Constants.CONTACT_FIRSTNAME_FOR_TESTS,
            LastName=CAO_Constants.CONTACT_LASTNAME_FOR_TESTS,
            npe01__WorkEmail__c = CAO_Constants.CONTACT_EMAIL_FOR_TESTS, 
            npe01__Preferred_Email__c = CAO_Constants.CONTACT_PREFERRED_EMAIL_FOR_TESTS,
            npe01__WorkPhone__c = CAO_Constants.CONTACT_PHONE_FOR_TESTS,
            npe01__PreferredPhone__c = CAO_Constants.CONTACT_PREFERRED_PHONE_FOR_TESTS
        );
        insert con;
        Contact[] createdContacts = [select npo02__Household__c from Contact where id=:con.id];
        
        Id firstHouseholdId = createdContacts[0].npo02__household__c;
        
        Contact con2 = new Contact(
            FirstName='test again',
            LastName=lastname,
            npo02__Household__c = firstHouseholdId
        );
        insert con2;
        
        delete con;
        
        npo02__Household__c[] remainingHousehold = [select id from npo02__Household__c where id=:firstHouseholdId];
        system.assert(remainingHousehold.size()==1);
    }

/************************************ Not Used ***************************************
    /// <name> getHouseholdTransactionTotal </name>
    /// <summary>  </summary>
    static testMethod void getHouseholdTransactionTotal_test()
    {
        npo02__Household__c h = new npo02__Household__c(Name='Test Household');
        insert h;
        Contact c = new Contact(
            FirstName=CAO_Constants.CONTACT_FIRSTNAME_FOR_TESTS,
            LastName=CAO_Constants.CONTACT_LASTNAME_FOR_TESTS,
            npe01__WorkEmail__c = CAO_Constants.CONTACT_EMAIL_FOR_TESTS, 
            npe01__Preferred_Email__c = CAO_Constants.CONTACT_PREFERRED_EMAIL_FOR_TESTS,
            npe01__WorkPhone__c = CAO_Constants.CONTACT_PHONE_FOR_TESTS,
            npe01__PreferredPhone__c = CAO_Constants.CONTACT_PREFERRED_PHONE_FOR_TESTS,
            npo02__Household__c=h.Id
        );
        insert c;
        Opportunity o = new Opportunity(Name='test oppty',CloseDate=System.Today(),StageName=UTIL_UnitTestData_TEST.getClosedWonStage(),Amount=100);
        insert o;
        OpportunityContactRole ocr = new OpportunityContactRole(OpportunityId=o.Id,ContactId=c.Id,Role='Test');
        insert ocr;
        system.assertEquals(system.label.npo02.DefaultHouseholdTransactionCurrency + '100.00',HH_Households.getHouseholdTransactionTotal(h.id));
    }
    
    /// <name> getHouseholdTransactionTotal </name>
    /// <summary>  </summary>
    static testMethod void getHouseholdLastTransaction_test()
    {
        Integer year = 2005;
        Integer month = 10;
        Integer day = 10;
        npo02__Household__c h = new npo02__Household__c(Name='Test Household');
        insert h;
        Contact c = new Contact(
            FirstName=CAO_Constants.CONTACT_FIRSTNAME_FOR_TESTS,
            LastName=CAO_Constants.CONTACT_LASTNAME_FOR_TESTS,
            npe01__WorkEmail__c = CAO_Constants.CONTACT_EMAIL_FOR_TESTS, 
            npe01__Preferred_Email__c = CAO_Constants.CONTACT_PREFERRED_EMAIL_FOR_TESTS,
            npe01__WorkPhone__c = CAO_Constants.CONTACT_PHONE_FOR_TESTS,
            npe01__PreferredPhone__c = CAO_Constants.CONTACT_PREFERRED_PHONE_FOR_TESTS,
            npo02__Household__c=h.Id
        );
        insert c;
        Opportunity o = new Opportunity(Name='test oppty',CloseDate=date.newInstance(year,month,day),StageName=UTIL_UnitTestData_TEST.getClosedWonStage(),Amount=100);
        insert o;
        OpportunityContactRole ocr = new OpportunityContactRole(OpportunityId=o.Id,ContactId=c.Id,Role='Test');
        insert ocr;
        system.assertEquals(String.valueOf(year)+'-'+String.valueOf(month)+'-'+String.valueOf(day),HH_Households.getHouseholdLastTransaction(h.id));
    }
*****************************************/
    
/**** deprecated in Cumulus
     /// visualforce and apex methods for totals
    static testMethod void getHouseholdTransactionAmount_test()
    {
        
        npo02__Household__c h = new npo02__Household__c(Name='Test Household');
        insert h;
        Contact c = new Contact(
            FirstName=CAO_Constants.CONTACT_FIRSTNAME_FOR_TESTS,
            LastName=CAO_Constants.CONTACT_LASTNAME_FOR_TESTS,
            npe01__WorkEmail__c = CAO_Constants.CONTACT_EMAIL_FOR_TESTS, 
            npe01__Preferred_Email__c = CAO_Constants.CONTACT_PREFERRED_EMAIL_FOR_TESTS,
            npe01__WorkPhone__c = CAO_Constants.CONTACT_PHONE_FOR_TESTS,
            npe01__PreferredPhone__c = CAO_Constants.CONTACT_PREFERRED_PHONE_FOR_TESTS,
            npo02__Household__c=h.Id
        );
        insert c;
        Opportunity o = new Opportunity(Name='test oppty',CloseDate=date.newInstance(2007,3,3),StageName=UTIL_UnitTestData_TEST.getClosedWonStage(),Amount=100);
        insert o;
        OpportunityContactRole ocr = new OpportunityContactRole(OpportunityId=o.Id,ContactId=c.Id,Role='Test');
        insert ocr;
        
        //pass contact into the controller
        ApexPages.StandardController sc = new ApexPages.standardController(h);
        //pass the controller into the extension
        HouseholdTransactionHistory_EXT ext = new HouseholdTransactionHistory_EXT(sc);  
        
        system.assertEquals(system.label.npo02.DefaultHouseholdTransactionCurrency + '100.00',ext.getHouseholdTransactionTotal());
    }
    
    /// visualforce and apex methods for totals
    static testMethod void getHouseholdLastTransactionDate_test()
    {
        Integer year = 2005;
        Integer month = 10;
        Integer day = 10;
        
        npo02__Household__c h = new npo02__Household__c(Name='Test Household');
        insert h;
        Contact c = new Contact(
            FirstName=CAO_Constants.CONTACT_FIRSTNAME_FOR_TESTS,
            LastName=CAO_Constants.CONTACT_LASTNAME_FOR_TESTS,
            npe01__WorkEmail__c = CAO_Constants.CONTACT_EMAIL_FOR_TESTS, 
            npe01__Preferred_Email__c = CAO_Constants.CONTACT_PREFERRED_EMAIL_FOR_TESTS,
            npe01__WorkPhone__c = CAO_Constants.CONTACT_PHONE_FOR_TESTS,
            npe01__PreferredPhone__c = CAO_Constants.CONTACT_PREFERRED_PHONE_FOR_TESTS,
            npo02__Household__c=h.Id
        );
        insert c;
        Opportunity o = new Opportunity(Name='test oppty',CloseDate=date.newInstance(year,month,day),StageName=UTIL_UnitTestData_TEST.getClosedWonStage(),Amount=100);
        insert o;
        OpportunityContactRole ocr = new OpportunityContactRole(OpportunityId=o.Id,ContactId=c.Id,Role='Test');
        insert ocr;
        
        //pass contact into the controller
        ApexPages.StandardController sc = new ApexPages.standardController(h);
        //pass the controller into the extension
        HouseholdTransactionHistory_EXT ext = new HouseholdTransactionHistory_EXT(sc);
        
        system.assertEquals(String.valueOf(day) + '/' + String.valueOf(month) + '/' + String.valueOf(year),ext.getLastTransactionDate());
    }
****/
    
    static testMethod void deleteEmptyHouseholds_test(){
        
        npo02__Households_Settings__c householdSettingsForTests = HH_Households.getHouseholdsSettingsForTests(new npo02__Households_Settings__c (npo02__Household_Rules__c = HH_Households.ALL_PROCESSOR, npo02__Advanced_Household_Naming__c = true));
        npe01__Contacts_and_Orgs_Settings__c contactSettingsForTests = CAO_Constants.getContactsSettingsForTests(new npe01__Contacts_and_Orgs_Settings__c (npe01__Account_Processor__c = CAO_Constants.ONE_TO_ONE_PROCESSOR));
         
        Contact c1 = new Contact(
<<<<<<< HEAD
            FirstName=CAO_Constants.CONTACT_FIRSTNAME_FOR_TESTS,
            LastName=CAO_Constants.CONTACT_LASTNAME_FOR_TESTS,
            npe01__WorkEmail__c = CAO_Constants.CONTACT_EMAIL_FOR_TESTS, 
            npe01__Preferred_Email__c = CAO_Constants.CONTACT_PREFERRED_EMAIL_FOR_TESTS,
            npe01__WorkPhone__c = CAO_Constants.CONTACT_PHONE_FOR_TESTS,
            npe01__PreferredPhone__c = CAO_Constants.CONTACT_PREFERRED_PHONE_FOR_TESTS            
        );
            
        insert c1;      
        Contact c1t = [select id, npo02__Household__c from Contact where id = :c1.id];
        system.assert(c1t.npo02__household__c != null);
=======
            FirstName=npe01.Constants.CONTACT_FIRSTNAME_FOR_TESTS,
            LastName=npe01.Constants.CONTACT_LASTNAME_FOR_TESTS,
            npe01__WorkEmail__c = npe01.Constants.CONTACT_EMAIL_FOR_TESTS, 
            npe01__Preferred_Email__c = npe01.Constants.CONTACT_PREFERRED_EMAIL_FOR_TESTS,
            npe01__WorkPhone__c = npe01.Constants.CONTACT_PHONE_FOR_TESTS,
            npe01__PreferredPhone__c = npe01.Constants.CONTACT_PREFERRED_PHONE_FOR_TESTS            
        );          

>>>>>>> 24d3f152
        Contact c2 = new Contact(
            FirstName=CAO_Constants.CONTACT_FIRSTNAME_FOR_TESTS,
            LastName='c2test',
<<<<<<< HEAD
            npe01__WorkEmail__c = CAO_Constants.CONTACT_EMAIL_FOR_TESTS, 
            npe01__Preferred_Email__c = CAO_Constants.CONTACT_PREFERRED_EMAIL_FOR_TESTS,
            npe01__WorkPhone__c = CAO_Constants.CONTACT_PHONE_FOR_TESTS,
            npe01__PreferredPhone__c = CAO_Constants.CONTACT_PREFERRED_PHONE_FOR_TESTS            
        );
            
        insert c2;       
=======
            npe01__WorkEmail__c = npe01.Constants.CONTACT_EMAIL_FOR_TESTS, 
            npe01__Preferred_Email__c = npe01.Constants.CONTACT_PREFERRED_EMAIL_FOR_TESTS,
            npe01__WorkPhone__c = npe01.Constants.CONTACT_PHONE_FOR_TESTS,
            npe01__PreferredPhone__c = npe01.Constants.CONTACT_PREFERRED_PHONE_FOR_TESTS            
        );       
        insert new Contact[] {c1, c2};       
        
>>>>>>> 24d3f152
        Contact c2t = [select id, npo02__Household__c from Contact where id = :c2.id];
        system.assert(c2t.npo02__household__c != null);
        Contact c1t = [select id, npo02__Household__c from Contact where id = :c1.id];
        system.assert(c1t.npo02__household__c != null);
        
        //move the c2 contact into c1's household
        id c2thhid = c2t.npo02__household__c;
        c2t.npo02__household__c = c1t.npo02__household__c;
        
        Test.startTest();
        update c2t;
        Test.stopTest();
        
        //get c1s household
        npo02__Household__c hh1 = [select Name from npo02__Household__c where id = :c1t.npo02__household__c];
        //assert the naming worked as c2t was moved into the c1 households
        system.assert(hh1.Name.contains('c2test')); 
        
        //the second household should be deleted
        system.assertEquals(0, [select count() from npo02__Household__c where id = :c2thhid]);     
    }
    
    static testMethod void testMergeRollupSupport(){
        npe01__Contacts_and_Orgs_Settings__c contactSettingsForTests = CAO_Constants.getContactsSettingsForTests(new npe01__Contacts_and_Orgs_Settings__c (npe01__Account_Processor__c = CAO_Constants.ONE_TO_ONE_PROCESSOR, npe01__Enable_Opportunity_Contact_Role_Trigger__c = true));
        npo02__Households_Settings__c householdSettingsForTests = HH_Households.getHouseholdsSettingsForTests(new npo02__Households_Settings__c (npo02__Household_Rules__c = HH_Households.ALL_PROCESSOR, npo02__Advanced_Household_Naming__c = true, npo02__Enable_Opp_Rollup_Triggers__c = false));
         
        Contact c1 = new Contact(
            FirstName=CAO_Constants.CONTACT_FIRSTNAME_FOR_TESTS,
            LastName=CAO_Constants.CONTACT_LASTNAME_FOR_TESTS,
            npe01__WorkEmail__c = CAO_Constants.CONTACT_EMAIL_FOR_TESTS, 
            npe01__Preferred_Email__c = CAO_Constants.CONTACT_PREFERRED_EMAIL_FOR_TESTS,
            npe01__WorkPhone__c = CAO_Constants.CONTACT_PHONE_FOR_TESTS,
            npe01__PreferredPhone__c = CAO_Constants.CONTACT_PREFERRED_PHONE_FOR_TESTS            
        );            
        insert c1;  
        
        id rtid = UTIL_RecordTypes.GetRecordTypeId ('Opportunity',UTIL_RecordTypes.getRecordTypeNameForGiftsTests('Opportunity'));
        Opportunity newOpp = New Opportunity (
                Name = 'Test Opp ',
                Amount = 100,
                CloseDate = system.today(),
                StageName = UTIL_UnitTestData_TEST.getClosedWonStage(),
                npe01__Contact_Id_for_Role__c = c1.id
            );  
        if(rtid != null)
            newOpp.put('RecordTypeId',rtid);
        
        insert newOpp;

        system.assertEquals(1, [select count() from OpportunityContactRole where isPrimary = true and ContactId = :c1.id]);
                
        Test.startTest();        
        HH_Households.contactMergeUpdate(new Set<Id>{c1.Id});  
        Test.stopTest();
        c1 = [select npo02__TotalOppAmount__c, npo02__Household__r.npo02__TotalOppAmount__c from Contact where Id = :c1.id];
        system.assertEquals(100, c1.npo02__TotalOppAmount__c);
        system.assertEquals(100, c1.npo02__Household__r.npo02__TotalOppAmount__c);
    }

    /// <name> testBulk </name>
    static testMethod void testBulk() {
        
        npo02__Households_Settings__c householdSettingsForTests = HH_Households.getHouseholdsSettingsForTests(new npo02__Households_Settings__c (npo02__Household_Rules__c = HH_Households.ALL_PROCESSOR));
        
        npe01__Contacts_and_Orgs_Settings__c contactSettingsForTests = CAO_Constants.getContactsSettingsForTests(new npe01__Contacts_and_Orgs_Settings__c (npe01__Account_Processor__c = CAO_Constants.ONE_TO_ONE_PROCESSOR));
                
        String street = '2345 Elm St.';
        String city = 'Seattle';
        String state = 'WA';
        String zip = '88777';
        String country = 'US';
        String lastname = 'SmithForTest99';
        
        List<Contact> cons = new List<contact>();
        Integer conCount = 200;
        for(Integer i=0;i<conCount;i++){
            Contact con = new Contact(
                FirstName='test',
                LastName=lastname,
                MailingStreet = street,
                MailingCity = city,
                MailingState = state,
                MailingPostalCode = zip,
                MailingCountry = country,
                npo02__SystemHouseholdProcessor__c = 'All New or Edited Contacts'
            );
            cons.add(con);
        }
        
        insert cons;
        Contact[] createdContacts = [select AccountId,npo02__Household__c,
        npo02__Household__r.npo02__MailingStreet__c, npo02__Household__r.npo02__MailingCity__c,
        npo02__Household__r.npo02__MailingState__c, npo02__Household__r.npo02__MailingPostalCode__c,
        npo02__Household__r.npo02__MailingCountry__c, npo02__Household__r.Name from Contact where id IN :cons];
        
        List<Opportunity> opps = new List<Opportunity>();
        
        for(Contact myContact : createdContacts){
            Opportunity opp = new Opportunity(
                Name='opp1',
                closeDate=System.today(),
                StageName='closed won',
                AccountId= myContact.AccountId
            );
            opps.add(opp);
        }
        
        Id firstHouseholdId = createdContacts[0].npo02__household__c;
        system.assertEquals(street,createdContacts[0].npo02__household__r.npo02__MailingStreet__c);
        system.assertEquals(city,createdContacts[0].npo02__household__r.npo02__MailingCity__c);
        system.assertEquals(state,createdContacts[0].npo02__household__r.npo02__MailingState__c);
        system.assertEquals(zip,createdContacts[0].npo02__household__r.npo02__MailingPostalCode__c);
        system.assertEquals(country,createdContacts[0].npo02__household__r.npo02__MailingCountry__c);
        system.assertEquals(lastname + ' Household',createdContacts[0].npo02__household__r.Name);
        Test.startTest();
        //blank out the HH
        for(Contact thisContact : createdContacts){
            thisContact.npo02__household__c = null;
        }
        update createdContacts;
        Test.stopTest();
        createdContacts = [select npo02__Household__r.Name,npo02__Household__r.npo02__MailingStreet__c,npo02__Household__r.npo02__MailingCity__c,npo02__Household__r.npo02__MailingState__c,npo02__Household__r.npo02__MailingPostalCode__c,npo02__Household__r.npo02__MailingCountry__c,npo02__Household__c from Contact where id IN :cons];
        
        system.assertNotEquals(firstHouseholdId,createdContacts[0].npo02__household__c);
        system.assertEquals(street,createdContacts[0].npo02__household__r.npo02__MailingStreet__c);
        system.assertEquals(city,createdContacts[0].npo02__household__r.npo02__MailingCity__c);
        system.assertEquals(state,createdContacts[0].npo02__household__r.npo02__MailingState__c);
        system.assertEquals(zip,createdContacts[0].npo02__household__r.npo02__MailingPostalCode__c);
        system.assertEquals(country,createdContacts[0].npo02__household__r.npo02__MailingCountry__c);
        system.assertEquals(lastname + ' Household',createdContacts[0].npo02__household__r.Name);
    }
}<|MERGE_RESOLUTION|>--- conflicted
+++ resolved
@@ -523,7 +523,6 @@
         npe01__Contacts_and_Orgs_Settings__c contactSettingsForTests = CAO_Constants.getContactsSettingsForTests(new npe01__Contacts_and_Orgs_Settings__c (npe01__Account_Processor__c = CAO_Constants.ONE_TO_ONE_PROCESSOR));
          
         Contact c1 = new Contact(
-<<<<<<< HEAD
             FirstName=CAO_Constants.CONTACT_FIRSTNAME_FOR_TESTS,
             LastName=CAO_Constants.CONTACT_LASTNAME_FOR_TESTS,
             npe01__WorkEmail__c = CAO_Constants.CONTACT_EMAIL_FOR_TESTS, 
@@ -532,39 +531,16 @@
             npe01__PreferredPhone__c = CAO_Constants.CONTACT_PREFERRED_PHONE_FOR_TESTS            
         );
             
-        insert c1;      
-        Contact c1t = [select id, npo02__Household__c from Contact where id = :c1.id];
-        system.assert(c1t.npo02__household__c != null);
-=======
-            FirstName=npe01.Constants.CONTACT_FIRSTNAME_FOR_TESTS,
-            LastName=npe01.Constants.CONTACT_LASTNAME_FOR_TESTS,
-            npe01__WorkEmail__c = npe01.Constants.CONTACT_EMAIL_FOR_TESTS, 
-            npe01__Preferred_Email__c = npe01.Constants.CONTACT_PREFERRED_EMAIL_FOR_TESTS,
-            npe01__WorkPhone__c = npe01.Constants.CONTACT_PHONE_FOR_TESTS,
-            npe01__PreferredPhone__c = npe01.Constants.CONTACT_PREFERRED_PHONE_FOR_TESTS            
-        );          
-
->>>>>>> 24d3f152
         Contact c2 = new Contact(
             FirstName=CAO_Constants.CONTACT_FIRSTNAME_FOR_TESTS,
             LastName='c2test',
-<<<<<<< HEAD
             npe01__WorkEmail__c = CAO_Constants.CONTACT_EMAIL_FOR_TESTS, 
             npe01__Preferred_Email__c = CAO_Constants.CONTACT_PREFERRED_EMAIL_FOR_TESTS,
             npe01__WorkPhone__c = CAO_Constants.CONTACT_PHONE_FOR_TESTS,
             npe01__PreferredPhone__c = CAO_Constants.CONTACT_PREFERRED_PHONE_FOR_TESTS            
-        );
-            
-        insert c2;       
-=======
-            npe01__WorkEmail__c = npe01.Constants.CONTACT_EMAIL_FOR_TESTS, 
-            npe01__Preferred_Email__c = npe01.Constants.CONTACT_PREFERRED_EMAIL_FOR_TESTS,
-            npe01__WorkPhone__c = npe01.Constants.CONTACT_PHONE_FOR_TESTS,
-            npe01__PreferredPhone__c = npe01.Constants.CONTACT_PREFERRED_PHONE_FOR_TESTS            
         );       
         insert new Contact[] {c1, c2};       
         
->>>>>>> 24d3f152
         Contact c2t = [select id, npo02__Household__c from Contact where id = :c2.id];
         system.assert(c2t.npo02__household__c != null);
         Contact c1t = [select id, npo02__Household__c from Contact where id = :c1.id];
@@ -575,7 +551,7 @@
         c2t.npo02__household__c = c1t.npo02__household__c;
         
         Test.startTest();
-        update c2t;
+        update c2t; 
         Test.stopTest();
         
         //get c1s household
