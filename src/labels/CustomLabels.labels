<?xml version="1.0" encoding="UTF-8"?>
<CustomLabels xmlns="http://soap.sforce.com/2006/04/metadata">
    <labels>
        <fullName>Addr_Settings_API_Body</fullName>
        <categories>address, settings</categories>
        <language>en_US</language>
        <protected>true</protected>
        <shortDescription>Addr Settings API Body</shortDescription>
        <value>First, open your own &lt;a href=&quot;http://smartystreets.com/account/create&quot; target=&quot;_blank&quot;&gt;
				SmartyStreets&lt;/a&gt; account. Then, create and copy the API keys from your 
				&lt;a href=&quot;https://smartystreets.com/account/keys&quot; target=&quot;_blank&quot;&gt;Account
			     Settings page&lt;/a&gt; and save them here.</value>
    </labels>
    <labels>
        <fullName>Addr_Settings_API_Title</fullName>
        <categories>address, settings</categories>
        <language>en_US</language>
        <protected>true</protected>
        <shortDescription>Addr Settings API Title</shortDescription>
        <value>API Account Settings</value>
    </labels>
    <labels>
        <fullName>Addr_Settings_Customization_Title</fullName>
        <categories>address, settings</categories>
        <language>en_US</language>
        <protected>true</protected>
        <shortDescription>Addr Settings Customization Title</shortDescription>
        <value>Automatic Verification Settings</value>
    </labels>
    <labels>
        <fullName>Addr_Settings_HTML_Key_Body</fullName>
        <categories>address, settings</categories>
        <language>en_US</language>
        <protected>true</protected>
        <shortDescription>Addr Settings HTML Key Body</shortDescription>
        <value>&lt;p&gt;
				To use the LiveAddress lookup controls, create an HTML Key for the &lt;strong&gt;Salesforce.com&lt;/strong&gt;
				domain, and then enter it here.
			&lt;/p&gt;</value>
    </labels>
    <labels>
        <fullName>Addr_Settings_HTML_Key_Title</fullName>
        <categories>address, settings</categories>
        <language>en_US</language>
        <protected>true</protected>
        <shortDescription>Addr Settings HTML Key Title</shortDescription>
        <value>HTML Key</value>
    </labels>
    <labels>
        <fullName>Addr_Settings_Intro_Body</fullName>
        <categories>address, settings</categories>
        <language>en_US</language>
        <protected>true</protected>
        <shortDescription>Addr Settings Intro Body</shortDescription>
        <value>&lt;p&gt;Using the LiveAddress API from SmartyStreets.com, you can
					verify and geocode US addresses in your Salesforce.com database.&lt;/p&gt;
	
				&lt;p&gt;This integration allows you to:&lt;/p&gt;
				&lt;ul&gt;
					&lt;li&gt;Automatically validate every address you enter.&lt;/li&gt;
					&lt;li&gt;Automatically update every address you enter with a
						standardized version.&lt;/li&gt;
					&lt;li&gt;Look up ZIP Code based on City and State entered, or City
						and State based on ZIP Code entered.&lt;/li&gt;
					&lt;li&gt;Automatically add latitude and longitude, county name,
						congressional district, and other location details to your address
						records.&lt;/li&gt;
					&lt;li&gt;Verify or update all existing addresses in your database in
						one operation.&lt;/li&gt;
				&lt;/ul&gt;
	
				&lt;p&gt;
					To get started, open an account at &lt;a
						href=&quot;http://smartystreets.com/account/create&quot; target=&quot;_blank&quot;&gt;SmartyStreets.com&lt;/a&gt;.
				&lt;/p&gt;</value>
    </labels>
    <labels>
        <fullName>Addr_Settings_Intro_Title</fullName>
        <categories>address, settings</categories>
        <language>en_US</language>
        <protected>true</protected>
        <shortDescription>Addr Settings Intro Title</shortDescription>
        <value>Introduction</value>
    </labels>
    <labels>
        <fullName>Addr_Settings_Key_Body</fullName>
        <categories>address, settings</categories>
        <language>en_US</language>
        <protected>true</protected>
        <shortDescription>Addr Settings Key Body</shortDescription>
        <value>&lt;p&gt;
				To use automatic verification features of this app, create a
				secret key pair, and then enter it here.
			&lt;/p&gt;</value>
    </labels>
    <labels>
        <fullName>Addr_Settings_Key_Title</fullName>
        <categories>address, settings</categories>
        <language>en_US</language>
        <protected>true</protected>
        <shortDescription>Addr Settings Key Title</shortDescription>
        <value>Secret Key Pair</value>
    </labels>
    <labels>
        <fullName>Addr_Settings_Test_Body</fullName>
        <categories>address, settings</categories>
        <language>en_US</language>
        <protected>true</protected>
        <shortDescription>Addr Settings Test Body</shortDescription>
        <value>&lt;p&gt;To test your SmartyStreets Secret Key Pair, enter any US Zip Code.&lt;/p&gt;</value>
    </labels>
    <labels>
        <fullName>Addr_Settings_Test_Response_Title</fullName>
        <categories>address, settings</categories>
        <language>en_US</language>
        <protected>true</protected>
        <shortDescription>Addr Settings Test Response Title</shortDescription>
        <value>SmartyStreets API Response</value>
    </labels>
    <labels>
        <fullName>Addr_Settings_Test_Title</fullName>
        <categories>address, settings</categories>
        <language>en_US</language>
        <protected>true</protected>
        <shortDescription>Addr Settings Test Title</shortDescription>
        <value>Test My Settings</value>
    </labels>
    <labels>
        <fullName>Addr_Skip_Verified</fullName>
        <categories>address, verification</categories>
        <language>en_US</language>
        <protected>true</protected>
        <shortDescription>Addr Skip Verified</shortDescription>
        <value>Skip Objects that Have Previously Been Verified</value>
    </labels>
    <labels>
        <fullName>Addr_Verification_Batch_Body</fullName>
        <categories>address, verification</categories>
        <language>en_US</language>
        <protected>true</protected>
        <shortDescription>Addr Verification Batch Body</shortDescription>
        <value>&lt;p&gt;To create an Address Verification record for every address
				currently in your Salesforce database, click the button below.
				Please note that address verifications consume credits from your
				SmartyStreets account.&lt;/p&gt;

			&lt;p&gt;Mass verification follows the settings from sections 3 and 4
				above. If you want to choose which objects get verification or
				updates, or which custom fields get filled with verification
				information, set options above before verifying addresses.&lt;/p&gt;
            &lt;br/&gt;</value>
    </labels>
    <labels>
        <fullName>Addr_Verification_Batch_Status</fullName>
        <categories>address, verification</categories>
        <language>en_US</language>
        <protected>true</protected>
        <shortDescription>Addr Verification Batch Status</shortDescription>
        <value>Mass Verification Status</value>
    </labels>
    <labels>
        <fullName>Addr_Verification_Batch_Title</fullName>
        <categories>address, verification</categories>
        <language>en_US</language>
        <protected>true</protected>
        <shortDescription>Addr Verification Batch Title</shortDescription>
        <value>Mass Verify Existing Addresses</value>
    </labels>
    <labels>
        <fullName>Address_Not_Found</fullName>
        <categories>address, error</categories>
        <language>en_US</language>
        <protected>true</protected>
        <shortDescription>Address Not Found</shortDescription>
        <value>Address not found.</value>
    </labels>
    <labels>
        <fullName>Address_Verification_Limit</fullName>
        <categories>address, verification</categories>
        <language>en_US</language>
        <protected>true</protected>
        <shortDescription>Address Verification Limit</shortDescription>
        <value>You cannot verify more than 100 addresses at a time.</value>
    </labels>
    <labels>
        <fullName>Zip_Not_Found</fullName>
        <categories>address, verification</categories>
        <language>en_US</language>
        <protected>true</protected>
        <shortDescription>Zip Not Found</shortDescription>
        <value>Zip code not found.</value>
    </labels>
    <labels>
<<<<<<< HEAD
        <fullName>addrCopyConAddBtnHHObjOnly</fullName>
        <categories>ADDR_CopyConAddrHHObjBTN</categories>
        <language>en_US</language>
        <protected>false</protected>
        <shortDescription>addrCopyConAddBtnHHObjOnly</shortDescription>
        <value>This button only supports Contacts with Household objects, not Household Accounts.</value>
=======
        <fullName>Zipcode_Verification_Limit</fullName>
        <categories>address, verification</categories>
        <language>en_US</language>
        <protected>true</protected>
        <shortDescription>Zipcode Verification Limit</shortDescription>
        <value>You cannot verify more than 100 zipcodes at a time.</value>
>>>>>>> ae43c9e4
    </labels>
    <labels>
        <fullName>addrHHAccountOnly</fullName>
        <categories>Address Management</categories>
        <language>en_US</language>
        <protected>true</protected>
        <shortDescription>addrHHAccountOnly</shortDescription>
        <value>Address objects are only supported on Household Accounts.</value>
    </labels>
    <labels>
        <fullName>addrHHAddressAlwaysDefault</fullName>
        <categories>Manage Household UI</categories>
        <language>en_US</language>
        <protected>false</protected>
        <shortDescription>addrHHAddressAlwaysDefault</shortDescription>
        <value>The Household Address will be copied to all Contacts that do not have an Address Override.</value>
    </labels>
    <labels>
        <fullName>addrSeasonalOverlap</fullName>
        <categories>Address Management</categories>
        <language>en_US</language>
        <protected>false</protected>
        <shortDescription>addrSeasonalOverlap</shortDescription>
        <value>Seasonal addresses cannot overlap with any other seasonal address in the Household.</value>
    </labels>
    <labels>
        <fullName>addrSeasonalPartial</fullName>
        <categories>Address Management</categories>
        <language>en_US</language>
        <protected>false</protected>
        <shortDescription>addrSeasonalPartial</shortDescription>
        <value>An address must have all or none of its Seasonal fields set.</value>
    </labels>
    <labels>
        <fullName>labelListViewFirst</fullName>
        <categories>SoqlListView</categories>
        <language>en_US</language>
        <protected>false</protected>
        <shortDescription>label for First link in list view</shortDescription>
        <value>First</value>
    </labels>
    <labels>
        <fullName>labelListViewLast</fullName>
        <categories>SoqlListView</categories>
        <language>en_US</language>
        <protected>false</protected>
        <shortDescription>label for Last link in list view</shortDescription>
        <value>Last</value>
    </labels>
    <labels>
        <fullName>labelListViewNext</fullName>
        <categories>SoqlListView</categories>
        <language>en_US</language>
        <protected>false</protected>
        <shortDescription>label for Next link in list view</shortDescription>
        <value>Next</value>
    </labels>
    <labels>
        <fullName>labelListViewPageInfo</fullName>
        <categories>SoqlListView</categories>
        <language>en_US</language>
        <protected>false</protected>
        <shortDescription>label for page info in list view</shortDescription>
        <value>&amp;nbsp;&amp;nbsp;&amp;nbsp;Page {0} of {1} &amp;nbsp;&amp;nbsp;({2} records)</value>
    </labels>
    <labels>
        <fullName>labelListViewPrevious</fullName>
        <categories>SoqlListView</categories>
        <language>en_US</language>
        <protected>false</protected>
        <shortDescription>label for Previous link in list view</shortDescription>
        <value>Previous</value>
    </labels>
    <labels>
        <fullName>labelMessageLoading</fullName>
        <categories>SoqlListView, Settings</categories>
        <language>en_US</language>
        <protected>false</protected>
        <shortDescription>label for the loading... message used in some pages</shortDescription>
        <value>Loading...</value>
    </labels>
    <labels>
        <fullName>labelShowMore</fullName>
        <categories>SoqlListView</categories>
        <language>en_US</language>
        <protected>false</protected>
        <shortDescription>label for Show More on list views</shortDescription>
        <value>Show more</value>
    </labels>
    <labels>
        <fullName>stgBtnCancel</fullName>
        <categories>Settings</categories>
        <language>en_US</language>
        <protected>false</protected>
        <shortDescription>stgBtnCancel</shortDescription>
        <value>Cancel</value>
    </labels>
    <labels>
        <fullName>stgBtnClearErrorLog</fullName>
        <categories>Settings</categories>
        <language>en_US</language>
        <protected>false</protected>
        <shortDescription>stgBtnClearErrorLog</shortDescription>
        <value>Clear Error Log</value>
    </labels>
    <labels>
        <fullName>stgBtnCreateAutoRel</fullName>
        <categories>Settings</categories>
        <language>en_US</language>
        <protected>false</protected>
        <shortDescription>stgBtnCreateAutoRel</shortDescription>
        <value>Create Automatic Relationship</value>
    </labels>
    <labels>
        <fullName>stgBtnCreateMapping</fullName>
        <categories>Settings</categories>
        <language>en_US</language>
        <protected>false</protected>
        <shortDescription>stgBtnCreateMapping</shortDescription>
        <value>Create Mapping</value>
    </labels>
    <labels>
        <fullName>stgBtnCreateRDPeriod</fullName>
        <categories>Settings</categories>
        <language>en_US</language>
        <protected>false</protected>
        <shortDescription>stgBtnCreateRDPeriod</shortDescription>
        <value>Create Installment Period</value>
    </labels>
    <labels>
        <fullName>stgBtnCreateRelReciprocal</fullName>
        <categories>Settings</categories>
        <language>en_US</language>
        <protected>false</protected>
        <shortDescription>stgBtnCreateRelReciprocal</shortDescription>
        <value>Create Reciprocal Relationship</value>
    </labels>
    <labels>
        <fullName>stgBtnCreateTH</fullName>
        <categories>Settings</categories>
        <language>en_US</language>
        <protected>false</protected>
        <shortDescription>stgBtnCreateTH</shortDescription>
        <value>Create Trigger Handler</value>
    </labels>
    <labels>
        <fullName>stgBtnCreateUDR</fullName>
        <categories>Settings</categories>
        <language>en_US</language>
        <protected>false</protected>
        <shortDescription>stgBtnCreateUDR</shortDescription>
        <value>Create Rollup</value>
    </labels>
    <labels>
        <fullName>stgBtnEdit</fullName>
        <categories>Settings</categories>
        <language>en_US</language>
        <protected>false</protected>
        <shortDescription>stgBtnEdit</shortDescription>
        <value>Edit</value>
    </labels>
    <labels>
        <fullName>stgBtnHHAutoName</fullName>
        <categories>Settings</categories>
        <language>en_US</language>
        <protected>false</protected>
        <shortDescription>stgBtnHHAutoName</shortDescription>
        <value>Activate Automatic Household Naming</value>
    </labels>
    <labels>
        <fullName>stgBtnNewAutoRel</fullName>
        <categories>Settings</categories>
        <language>en_US</language>
        <protected>false</protected>
        <shortDescription>stgBtnNewAutoRel</shortDescription>
        <value>New Automatic Relationship</value>
    </labels>
    <labels>
        <fullName>stgBtnNewPaymentMap</fullName>
        <categories>Settings</categories>
        <language>en_US</language>
        <protected>false</protected>
        <shortDescription>stgBtnNewPaymentMap</shortDescription>
        <value>New Payment Field Mapping</value>
    </labels>
    <labels>
        <fullName>stgBtnNewRDFieldMap</fullName>
        <categories>Settings</categories>
        <language>en_US</language>
        <protected>false</protected>
        <shortDescription>stgBtnNewRDFieldMap</shortDescription>
        <value>New Field Mapping</value>
    </labels>
    <labels>
        <fullName>stgBtnNewRDPeriod</fullName>
        <categories>Settings</categories>
        <language>en_US</language>
        <protected>false</protected>
        <shortDescription>stgBtnNewRDPeriod</shortDescription>
        <value>New Installment Period</value>
    </labels>
    <labels>
        <fullName>stgBtnNewRelReciprocal</fullName>
        <categories>Settings</categories>
        <language>en_US</language>
        <protected>false</protected>
        <shortDescription>stgBtnNewRelReciprocal</shortDescription>
        <value>New Reciprocal Relationship</value>
    </labels>
    <labels>
        <fullName>stgBtnNewTH</fullName>
        <categories>Settings</categories>
        <language>en_US</language>
        <protected>false</protected>
        <shortDescription>stgBtnNewTH</shortDescription>
        <value>New Trigger Handler</value>
    </labels>
    <labels>
        <fullName>stgBtnNewUDR</fullName>
        <categories>Settings</categories>
        <language>en_US</language>
        <protected>false</protected>
        <shortDescription>stgBtnNewUDR</shortDescription>
        <value>New User Defined Rollup</value>
    </labels>
    <labels>
        <fullName>stgBtnRDCreateNewMap</fullName>
        <categories>Settings</categories>
        <language>en_US</language>
        <protected>false</protected>
        <shortDescription>stgBtnRDCreateNewMap</shortDescription>
        <value>Create Field Mapping</value>
    </labels>
    <labels>
        <fullName>stgBtnRunBatch</fullName>
        <categories>Settings</categories>
        <language>en_US</language>
        <protected>false</protected>
        <shortDescription>stgBtnRunBatch</shortDescription>
        <value>Run Batch</value>
    </labels>
    <labels>
        <fullName>stgBtnSave</fullName>
        <categories>Settings</categories>
        <language>en_US</language>
        <protected>false</protected>
        <shortDescription>stgBtnSave</shortDescription>
        <value>Save</value>
    </labels>
    <labels>
        <fullName>stgHelpAccountModel</fullName>
        <categories>Settings</categories>
        <language>en_US</language>
        <protected>false</protected>
        <shortDescription>stgHelpAccountModel</shortDescription>
        <value>Setting for the Account model. Should be &quot;Household Account&quot;, &quot;One-to-One&quot;, or &quot;Individual&quot;. Replaces the custom field Contact.SystemAccountProcessor__c. &quot;Household Account&quot; is the recommended model.</value>
    </labels>
    <labels>
        <fullName>stgHelpAutoAffil</fullName>
        <categories>Settings</categories>
        <language>en_US</language>
        <protected>false</protected>
        <shortDescription>stgHelpAutoAffil</shortDescription>
        <value>Create or update Affiliations for Contacts connected to Organization Accounts when their Organization field or Primary Affiliation field is changed.</value>
    </labels>
    <labels>
        <fullName>stgHelpAutoRelCampaignRT</fullName>
        <categories>Settings</categories>
        <language>en_US</language>
        <protected>false</protected>
        <shortDescription>stgHelpAutoRelCampaignRT</shortDescription>
        <value>List of eligible Campaign types for this Campaign Member auto-create. (Will be blank for Contact auto-create)</value>
    </labels>
    <labels>
        <fullName>stgHelpAutoRelField</fullName>
        <categories>Settings</categories>
        <language>en_US</language>
        <protected>false</protected>
        <shortDescription>stgHelpAutoRelField</shortDescription>
        <value>The field insert or update that triggers the creation of this Relationship</value>
    </labels>
    <labels>
        <fullName>stgHelpAutoRelObject</fullName>
        <categories>Settings</categories>
        <language>en_US</language>
        <protected>false</protected>
        <shortDescription>stgHelpAutoRelObject</shortDescription>
        <value>The object this Auto-Relationship is associated with</value>
    </labels>
    <labels>
        <fullName>stgHelpAutoRelType</fullName>
        <categories>Settings</categories>
        <language>en_US</language>
        <protected>false</protected>
        <shortDescription>stgHelpAutoRelType</shortDescription>
        <value>The Relationship type to be created between the base object and the lookup object. The lookup object will receive the reciprocal Relationship, if one is available.</value>
    </labels>
    <labels>
        <fullName>stgHelpBDEAllowBlankOppNames</fullName>
        <categories>Settings</categories>
        <language>en_US</language>
        <protected>false</protected>
        <shortDescription>stgHelpBDEAllowBlankOppNames</shortDescription>
        <value>If set, then Batch Data Entry will never name Opportunities, even if they are blank (not included on the BDE page).</value>
    </labels>
    <labels>
        <fullName>stgHelpBDEOppNaming</fullName>
        <categories>Settings</categories>
        <language>en_US</language>
        <protected>false</protected>
        <shortDescription>stgHelpBDEOppNaming</shortDescription>
        <value>This setting automatically generates the record name for batch entered Opportunity records based on the value of the entered fields.</value>
    </labels>
    <labels>
        <fullName>stgHelpBatchOppRollup</fullName>
        <categories>Settings</categories>
        <language>en_US</language>
        <protected>false</protected>
        <shortDescription>stgHelpBatchOppRollup</shortDescription>
        <value>Use this page to rollup totals for all closed Opportunities, saving the results in Contact, Household, and Organization records.  The process may take some time; you can close this page and the process will continue in the background.</value>
    </labels>
    <labels>
        <fullName>stgHelpBtnHHNaming</fullName>
        <categories>Settings</categories>
        <language>en_US</language>
        <protected>false</protected>
        <shortDescription>stgHelpBtnHHNaming</shortDescription>
        <value>Clicking this button will activate Automatic Household Naming, and populate your existing Formal Greeting, Informal Greeting and Household Name fields with new names.  THIS IS AN IRREVERSIBLE PROCESS.  While you can deactivate Automatic Household Naming, the newly populated names will remain.  Toggling on, off, then on again may have unpredictable results.  DISABLE ALL CUSTOM VALIDATION RULES ON HOUSEHOLDS BEFORE ACTIVATING.  Once complete (100%), you may safely leave or refresh the page.</value>
    </labels>
    <labels>
        <fullName>stgHelpChatterGroup</fullName>
        <categories>Settings</categories>
        <language>en_US</language>
        <protected>false</protected>
        <shortDescription>stgHelpChatterGroup</shortDescription>
        <value>Chatter group where error notifications will be posted.</value>
    </labels>
    <labels>
        <fullName>stgHelpContactRTExcluded</fullName>
        <categories>Settings</categories>
        <language>en_US</language>
        <protected>false</protected>
        <shortDescription>stgHelpContactRTExcluded</shortDescription>
        <value>Contact Record Types excluded from Household Opportunity Contact Role creation</value>
    </labels>
    <labels>
        <fullName>stgHelpEnableSoftCreditRollups</fullName>
        <categories>Settings</categories>
        <language>en_US</language>
        <protected>false</protected>
        <shortDescription>stgHelpEnableSoftCreditRollups</shortDescription>
        <value>Allows you to rollup closed Opportunity totals based on Opportunity Contact Role Roles. Soft credit rollups happen only in the nightly batch job, and not on triggers. They can be manually run using the Rollup Donations Batch tab.</value>
    </labels>
    <labels>
        <fullName>stgHelpErrorNotifyOn</fullName>
        <categories>Settings</categories>
        <language>en_US</language>
        <protected>false</protected>
        <shortDescription>stgHelpErrorNotifyOn</shortDescription>
        <value>Check this if you&apos;d like the system to post notifications for certain type of errors.</value>
    </labels>
    <labels>
        <fullName>stgHelpErrorNotifyTo</fullName>
        <categories>Settings</categories>
        <language>en_US</language>
        <protected>false</protected>
        <shortDescription>stgHelpErrorNotifyTo</shortDescription>
        <value>Select the type of user to send notifications to.</value>
    </labels>
    <labels>
        <fullName>stgHelpFiscalYearRollups</fullName>
        <categories>Settings</categories>
        <language>en_US</language>
        <protected>false</protected>
        <shortDescription>stgHelpFiscalYearRollups</shortDescription>
        <value>Checking this box will cause Opportunity rollup totals to respect fiscal year, instead of calendar years settings. To set Fiscal Year information, go to Setup-&gt;Company Profile-&gt;Fiscal Year. NOTE: Custom Fiscal Year Settings are NOT supported.</value>
    </labels>
    <labels>
        <fullName>stgHelpHHAccountRTID</fullName>
        <categories>Settings</categories>
        <language>en_US</language>
        <protected>false</protected>
        <shortDescription>stgHelpHHAccountRTID</shortDescription>
        <value>The Account Record Type to be used for Household Accounts. If none is selected, the Account will default to the user&apos;s default Account Record Type.</value>
    </labels>
    <labels>
        <fullName>stgHelpHHExcludedRT</fullName>
        <categories>Settings</categories>
        <language>en_US</language>
        <protected>false</protected>
        <shortDescription>stgHelpHHExcludedRT</shortDescription>
        <value>Contact Record Types excluded from Household creation. This setting is ignored if you are using the Household Account model.</value>
    </labels>
    <labels>
        <fullName>stgHelpHHMailingListReport</fullName>
        <categories>Settings</categories>
        <language>en_US</language>
        <protected>false</protected>
        <shortDescription>stgHelpHHMailingListReport</shortDescription>
        <value>The Household Mailing List Report used for Household-deduplicated Campaign mailing lists. The report should be of Campaigns with Contacts, where Member Status does not contain &apos;Duplicate&apos;</value>
    </labels>
    <labels>
        <fullName>stgHelpHHNaming</fullName>
        <categories>Settings</categories>
        <language>en_US</language>
        <protected>false</protected>
        <shortDescription>stgHelpHHNaming</shortDescription>
        <value>If checked, the system will provide automatic naming for Household Names, Informal and Formal Greetings.</value>
    </labels>
    <labels>
        <fullName>stgHelpHHOCROn</fullName>
        <categories>Settings</categories>
        <language>en_US</language>
        <protected>false</protected>
        <shortDescription>stgHelpHHOCROn</shortDescription>
        <value>Check this field to create automatic Contact Roles for Household members of the Primary Contact</value>
    </labels>
    <labels>
        <fullName>stgHelpHHObjectOverview</fullName>
        <categories>Settings</categories>
        <language>en_US</language>
        <protected>false</protected>
        <shortDescription>stgHelpHHObjectOverview</shortDescription>
        <value>The Nonprofit Starter Pack supports two different ways to track households.  The recommended way is to specify the Household Account Model, which will use an Account as the Contact&apos;s Household.  If, however, you are using either the One-to-One or Individual Account Models, you can optionally use a separate Household Object as the Contact&apos;s Household.</value>
    </labels>
    <labels>
        <fullName>stgHelpHHRules</fullName>
        <categories>Settings</categories>
        <language>en_US</language>
        <protected>false</protected>
        <shortDescription>stgHelpHHRules</shortDescription>
        <value>Specifies which Contacts will have Households objects automatically created for them. Note that this is only used for Contacts using the One-to-One or Individual Account Model. This is ignored for Contacts with the Household Account Model.  If your Account Model is set to &quot;Household Account&quot;, this setting will always be reset to &quot;No Contacts&quot;.</value>
    </labels>
    <labels>
        <fullName>stgHelpLeadConvert</fullName>
        <categories>Settings</categories>
        <language>en_US</language>
        <protected>false</protected>
        <shortDescription>stgHelpLeadConvert</shortDescription>
        <value>Specifies whether to create an Opportunity during Lead conversion.</value>
    </labels>
    <labels>
        <fullName>stgHelpMembershipGracePeriod</fullName>
        <categories>Settings</categories>
        <language>en_US</language>
        <protected>false</protected>
        <shortDescription>stgHelpMembershipGracePeriod</shortDescription>
        <value>The length of the grace period (in days) after a membership expires (last end date) before the status moves from &apos;Grace Period&apos; to &apos;Expired&apos;. Defaults to 30 days.</value>
    </labels>
    <labels>
        <fullName>stgHelpMembershipRT</fullName>
        <categories>Settings</categories>
        <language>en_US</language>
        <protected>false</protected>
        <shortDescription>stgHelpMembershipRT</shortDescription>
        <value>Names of Opportunity Record Types, such as Membership, that you want to roll up separately from other Opportunity Record Types.</value>
    </labels>
    <labels>
        <fullName>stgHelpNewRDFieldMap</fullName>
        <categories>Settings</categories>
        <language>en_US</language>
        <protected>false</protected>
        <shortDescription>stgHelpNewRDFieldMap</shortDescription>
        <value>Select the Recurring Donation field to be mapped, and the Opportunity field it maps to.</value>
    </labels>
    <labels>
        <fullName>stgHelpNewUDR</fullName>
        <categories>Settings</categories>
        <language>en_US</language>
        <protected>false</protected>
        <shortDescription>stgHelpNewUDR</shortDescription>
        <value>Select the Opportunity field to be mapped, and the Payment field it maps to.</value>
    </labels>
    <labels>
        <fullName>stgHelpNoUDR</fullName>
        <categories>Settings</categories>
        <language>en_US</language>
        <protected>false</protected>
        <shortDescription>stgHelpNoUDR</shortDescription>
        <value>No User Defined Rollups Have Been Defined</value>
    </labels>
    <labels>
        <fullName>stgHelpOCRDefaultRole</fullName>
        <categories>Settings</categories>
        <language>en_US</language>
        <protected>false</protected>
        <shortDescription>stgHelpOCRDefaultRole</shortDescription>
        <value>The default role for the primary Opportunity Contact Role that gets automatically created.</value>
    </labels>
    <labels>
        <fullName>stgHelpOCRRoleForHH</fullName>
        <categories>Settings</categories>
        <language>en_US</language>
        <protected>false</protected>
        <shortDescription>stgHelpOCRRoleForHH</shortDescription>
        <value>Select the Contact Role for Household Members</value>
    </labels>
    <labels>
        <fullName>stgHelpOneToOneRTID</fullName>
        <categories>Settings</categories>
        <language>en_US</language>
        <protected>false</protected>
        <shortDescription>stgHelpOneToOneRTID</shortDescription>
        <value>The Account Record Type to be used for One-to-One Accounts. If none is selected, the Account will default to the user&apos;s default Account Record Type.</value>
    </labels>
    <labels>
        <fullName>stgHelpPaymentMapOppField</fullName>
        <categories>Settings</categories>
        <language>en_US</language>
        <protected>false</protected>
        <shortDescription>stgHelpPaymentMapOppField</shortDescription>
        <value>The Opportunity field to map to.</value>
    </labels>
    <labels>
        <fullName>stgHelpPaymentMapPaymentField</fullName>
        <categories>Settings</categories>
        <language>en_US</language>
        <protected>false</protected>
        <shortDescription>stgHelpPaymentMapPaymentField</shortDescription>
        <value>The Payment field to copy from.</value>
    </labels>
    <labels>
        <fullName>stgHelpPaymentMapping</fullName>
        <categories>Settings</categories>
        <language>en_US</language>
        <protected>false</protected>
        <shortDescription>stgHelpPaymentMapping</shortDescription>
        <value>Select the Opportunity field to be mapped, and the Payment field it maps to.</value>
    </labels>
    <labels>
        <fullName>stgHelpPaymentMappings</fullName>
        <categories>Settings</categories>
        <language>en_US</language>
        <protected>false</protected>
        <shortDescription>stgHelpPaymentMappings</shortDescription>
        <value>Map fields from Opportunity to Payment.  This will copy Opportunity values to the Payment when inserted via the automatic payment creation or payment scheduler.</value>
    </labels>
    <labels>
        <fullName>stgHelpPaymentsEnabled</fullName>
        <categories>Settings</categories>
        <language>en_US</language>
        <protected>false</protected>
        <shortDescription>stgHelpPaymentsEnabled</shortDescription>
        <value>Enables automatic Payments created for new Opportunities/Donations.</value>
    </labels>
    <labels>
        <fullName>stgHelpRDAddCampaign</fullName>
        <categories>Settings</categories>
        <language>en_US</language>
        <protected>false</protected>
        <shortDescription>stgHelpRDAddCampaign</shortDescription>
        <value>If selected, all Opportunities for Recurring Donations will use the Campaign on the Recurring Donation. Otherwise, only the first Opportunity will have the Campaign.</value>
    </labels>
    <labels>
        <fullName>stgHelpRDDisableScheduling</fullName>
        <categories>Settings</categories>
        <language>en_US</language>
        <protected>false</protected>
        <shortDescription>stgHelpRDDisableScheduling</shortDescription>
        <value>Prevents the scheduling of the nightly update to Recurring Donations. Any existing scheduled job will need to be removed through Setup-&gt;Monitoring-&gt;Scheduled Jobs</value>
    </labels>
    <labels>
        <fullName>stgHelpRDFailures</fullName>
        <categories>Settings</categories>
        <language>en_US</language>
        <protected>false</protected>
        <shortDescription>stgHelpRDFailures</shortDescription>
        <value>Number of Recurring Donations unsuccessfully updated in the last batch operation.</value>
    </labels>
    <labels>
        <fullName>stgHelpRDFieldMap</fullName>
        <categories>Settings</categories>
        <language>en_US</language>
        <protected>false</protected>
        <shortDescription>stgHelpRDFieldMap</shortDescription>
        <value>Map fields from Recurring Donations to Opportunities.  This will copy Recurring Donation fields to the Opportunities created for the Recurring Donation.</value>
    </labels>
    <labels>
        <fullName>stgHelpRDFieldMapOppField</fullName>
        <categories>Settings</categories>
        <language>en_US</language>
        <protected>false</protected>
        <shortDescription>stgHelpRDFieldMapOppField</shortDescription>
        <value>The Opportunity field to receive the value from the Recurring Donation field. Note that these fields must have the same data type.</value>
    </labels>
    <labels>
        <fullName>stgHelpRDFieldMapRDField</fullName>
        <categories>Settings</categories>
        <language>en_US</language>
        <protected>false</protected>
        <shortDescription>stgHelpRDFieldMapRDField</shortDescription>
        <value>The Recurring Donation field to copy to the Opportunity field. Note that these fields must have the same data type.</value>
    </labels>
    <labels>
        <fullName>stgHelpRDLastRun</fullName>
        <categories>Settings</categories>
        <language>en_US</language>
        <protected>false</protected>
        <shortDescription>stgHelpRDLastRun</shortDescription>
        <value>The date and time of the last batch update of Recurring Donations.</value>
    </labels>
    <labels>
        <fullName>stgHelpRDMaxDonations</fullName>
        <categories>Settings</categories>
        <language>en_US</language>
        <protected>false</protected>
        <shortDescription>stgHelpRDMaxDonations</shortDescription>
        <value>Restricts the total number of donations created for non-open-ended Recurring Donations. Default is 50. Larger values may result in DML errors.</value>
    </labels>
    <labels>
        <fullName>stgHelpRDOpenOppBehavior</fullName>
        <categories>Settings</categories>
        <language>en_US</language>
        <protected>false</protected>
        <shortDescription>stgHelpRDOpenOppBehavior</shortDescription>
        <value>Determines the behavior of any remaining open Opportunities when an open-ended Recurring Donation is moved to a closed status.</value>
    </labels>
    <labels>
        <fullName>stgHelpRDOppForecastMonths</fullName>
        <categories>Settings</categories>
        <language>en_US</language>
        <protected>false</protected>
        <shortDescription>stgHelpRDOppForecastMonths</shortDescription>
        <value>Number of months from today worth of open Opportunities to be created when using open-ended Recurring Donations. WARNING: Reducing this value will result in extra Opportunities being deleted. Increasing it will launch a batch process to add Opportunities</value>
    </labels>
    <labels>
        <fullName>stgHelpRDOppRT</fullName>
        <categories>Settings</categories>
        <language>en_US</language>
        <protected>false</protected>
        <shortDescription>stgHelpRDOppRT</shortDescription>
        <value>Opportunity Record Type used when Recurring Donation Opportunities are created.</value>
    </labels>
    <labels>
        <fullName>stgHelpRDPeriodFrequency</fullName>
        <categories>Settings</categories>
        <language>en_US</language>
        <protected>false</protected>
        <shortDescription>stgHelpRDPeriodFrequency</shortDescription>
        <value>The amount of time the Custom Installment Period covers.</value>
    </labels>
    <labels>
        <fullName>stgHelpRDPeriodName</fullName>
        <categories>Settings</categories>
        <language>en_US</language>
        <protected>false</protected>
        <shortDescription>stgHelpRDPeriodName</shortDescription>
        <value>The name of the new Custom Installment Period</value>
    </labels>
    <labels>
        <fullName>stgHelpRDPeriodType</fullName>
        <categories>Settings</categories>
        <language>en_US</language>
        <protected>false</protected>
        <shortDescription>stgHelpRDPeriodType</shortDescription>
        <value>The type of time period the Custom Installment Period covers.</value>
    </labels>
    <labels>
        <fullName>stgHelpRDSuccesses</fullName>
        <categories>Settings</categories>
        <language>en_US</language>
        <protected>false</protected>
        <shortDescription>stgHelpRDSuccesses</shortDescription>
        <value>Number of Recurring Donations successfully updated in the last batch run.</value>
    </labels>
    <labels>
        <fullName>stgHelpRelAutoCreatedDup</fullName>
        <categories>Settings</categories>
        <language>en_US</language>
        <protected>false</protected>
        <shortDescription>stgHelpRelAutoCreatedDup</shortDescription>
        <value>Auto-created Relationships are auto-deduplicated to prevent duplicate Relationship records from being created between two Contacts. Check this box to disable this behavior &amp; allow multiple Relationships of the same Type to be created between two Contacts</value>
    </labels>
    <labels>
        <fullName>stgHelpRelGenderField</fullName>
        <categories>Settings</categories>
        <language>en_US</language>
        <protected>false</protected>
        <shortDescription>stgHelpRelGenderField</shortDescription>
        <value>The custom field used to define the gender of a Contact for determining reciprocal relationships</value>
    </labels>
    <labels>
        <fullName>stgHelpRelReciprocalFemale</fullName>
        <categories>Settings</categories>
        <language>en_US</language>
        <protected>false</protected>
        <shortDescription>stgHelpRelReciprocalFemale</shortDescription>
        <value>The value used if the Contact&apos;s gender field matches the values in the Female Custom Label or the Contact&apos;s salutation indicates gender.</value>
    </labels>
    <labels>
        <fullName>stgHelpRelReciprocalMale</fullName>
        <categories>Settings</categories>
        <language>en_US</language>
        <protected>false</protected>
        <shortDescription>stgHelpRelReciprocalMale</shortDescription>
        <value>The value used if the Contact&apos;s gender field matches the values in the Male Custom Label or the Contact&apos;s Salutation indicates gender.</value>
    </labels>
    <labels>
        <fullName>stgHelpRelReciprocalMethod</fullName>
        <categories>Settings</categories>
        <language>en_US</language>
        <protected>false</protected>
        <shortDescription>stgHelpRelReciprocalMethod</shortDescription>
        <value>Determines method used to generate the reciprocal relationship. Either List Setting which uses custom settings by gender (see Reciprocal Relationships tab), or Value Inversion, which inverts the type if appropriate (&quot;Parent-Child&quot; to &quot;Child-Parent&quot;)</value>
    </labels>
    <labels>
        <fullName>stgHelpRelReciprocalName</fullName>
        <categories>Settings</categories>
        <language>en_US</language>
        <protected>false</protected>
        <shortDescription>stgHelpRelReciprocalName</shortDescription>
        <value>The Name of the Reciprocal Relationship</value>
    </labels>
    <labels>
        <fullName>stgHelpRelReciprocalNeutral</fullName>
        <categories>Settings</categories>
        <language>en_US</language>
        <protected>false</protected>
        <shortDescription>stgHelpRelReciprocalNeutral</shortDescription>
        <value>The value used if the Contact&apos;s gender field does not match either the Male or Female Custom Labels, and the Contact&apos;s salutation does not infer gender.</value>
    </labels>
    <labels>
        <fullName>stgHelpRollupBatchSize</fullName>
        <categories>Settings</categories>
        <language>en_US</language>
        <protected>false</protected>
        <shortDescription>stgHelpRollupBatchSize</shortDescription>
        <value>The number of records processed at a time when calculating donor statistics. The default size is 200. Reduce to a smaller number if the Opportunity Rollups are failing due to system limits.</value>
    </labels>
    <labels>
        <fullName>stgHelpRollupExcludeAccountOppRT</fullName>
        <categories>Settings</categories>
        <language>en_US</language>
        <protected>false</protected>
        <shortDescription>stgHelpRollupExcludeAccountOppRT</shortDescription>
        <value>Names of Opportunity Record Types to exclude from statistics when rolling up Account Opportunities.</value>
    </labels>
    <labels>
        <fullName>stgHelpRollupExcludeAccountOppType</fullName>
        <categories>Settings</categories>
        <language>en_US</language>
        <protected>false</protected>
        <shortDescription>stgHelpRollupExcludeAccountOppType</shortDescription>
        <value>Values for the Opportunity Type field to exclude from statistics when rolling up Account Opportunities.</value>
    </labels>
    <labels>
        <fullName>stgHelpRollupExcludeContactOppRT</fullName>
        <categories>Settings</categories>
        <language>en_US</language>
        <protected>false</protected>
        <shortDescription>stgHelpRollupExcludeContactOppRT</shortDescription>
        <value>Names of Opportunity Record Types to exclude from statistics when rolling up Contact Opportunities.</value>
    </labels>
    <labels>
        <fullName>stgHelpRollupExcludeContactOppType</fullName>
        <categories>Settings</categories>
        <language>en_US</language>
        <protected>false</protected>
        <shortDescription>stgHelpRollupExcludeContactOppType</shortDescription>
        <value>Values for the Opportunity Type field to exclude from statistics when rolling up Contact Opportunities.</value>
    </labels>
    <labels>
        <fullName>stgHelpRollupNDayValue</fullName>
        <categories>Settings</categories>
        <language>en_US</language>
        <protected>false</protected>
        <shortDescription>stgHelpRollupNDayValue</shortDescription>
        <value>Provide a value for &apos;N day&apos; rollups, where &apos;N&apos; is the number of days from today into the past. This value defaults to rollup over the past 365 days.</value>
    </labels>
    <labels>
        <fullName>stgHelpRollupPrimaryContact</fullName>
        <categories>Settings</categories>
        <language>en_US</language>
        <protected>false</protected>
        <shortDescription>stgHelpRollupPrimaryContact</shortDescription>
        <value>Always rollup donor statistics to the primary Contact Role, and corresponding household, on an opportunity, even if the opportunity is not from an individual (i.e. from a company, foundation, etc.)</value>
    </labels>
    <labels>
        <fullName>stgHelpSoftCreditRoles</fullName>
        <categories>Settings</categories>
        <language>en_US</language>
        <protected>false</protected>
        <shortDescription>stgHelpSoftCreditRoles</shortDescription>
        <value>List of Opportunity Contact Role roles to include in soft credit rollups.</value>
    </labels>
    <labels>
        <fullName>stgHelpStoreErrorsOn</fullName>
        <categories>Settings</categories>
        <language>en_US</language>
        <protected>false</protected>
        <shortDescription>stgHelpStoreErrorsOn</shortDescription>
        <value>Check this if you&apos;d like errors to be stored in the database.</value>
    </labels>
    <labels>
        <fullName>stgHelpTHActive</fullName>
        <categories>Settings</categories>
        <language>en_US</language>
        <protected>false</protected>
        <shortDescription>stgHelpTHActive</shortDescription>
        <value>Indicates that this module is active</value>
    </labels>
    <labels>
        <fullName>stgHelpTHAsync</fullName>
        <categories>Settings</categories>
        <language>en_US</language>
        <protected>false</protected>
        <shortDescription>stgHelpTHAsync</shortDescription>
        <value>Indicates that this module should be run asynchronously in this transaction</value>
    </labels>
    <labels>
        <fullName>stgHelpTHClass</fullName>
        <categories>Settings</categories>
        <language>en_US</language>
        <protected>false</protected>
        <shortDescription>stgHelpTHClass</shortDescription>
        <value>Name of the class to be run</value>
    </labels>
    <labels>
        <fullName>stgHelpTHLoadOrder</fullName>
        <categories>Settings</categories>
        <language>en_US</language>
        <protected>false</protected>
        <shortDescription>stgHelpTHLoadOrder</shortDescription>
        <value>Order in which this module should be run, helps maintain dependencies in the modules and data.</value>
    </labels>
    <labels>
        <fullName>stgHelpTHObject</fullName>
        <categories>Settings</categories>
        <language>en_US</language>
        <protected>false</protected>
        <shortDescription>stgHelpTHObject</shortDescription>
        <value>Name of the object this handler should be run for</value>
    </labels>
    <labels>
        <fullName>stgHelpTHTriggerAction</fullName>
        <categories>Settings</categories>
        <language>en_US</language>
        <protected>false</protected>
        <shortDescription>stgHelpTHTriggerAction</shortDescription>
        <value>Trigger Action in which this module should fire</value>
    </labels>
    <labels>
        <fullName>stgHelpTriggerHandlers</fullName>
        <categories>Settings</categories>
        <language>en_US</language>
        <protected>false</protected>
        <shortDescription>stgHelpTriggerHandlers</shortDescription>
        <value>These triggers control core functionality in the Nonprofit Starter Pack, so please exercise extreme caution in modifying them.</value>
    </labels>
    <labels>
        <fullName>stgHelpUDROperation</fullName>
        <categories>Settings</categories>
        <language>en_US</language>
        <protected>false</protected>
        <shortDescription>stgHelpUDROperation</shortDescription>
        <value>Select the valid rollup operation for this field</value>
    </labels>
    <labels>
        <fullName>stgHelpUDROppField</fullName>
        <categories>Settings</categories>
        <language>en_US</language>
        <protected>false</protected>
        <shortDescription>stgHelpUDROppField</shortDescription>
        <value>Select the Opportunity field you wish to rollup</value>
    </labels>
    <labels>
        <fullName>stgHelpUDRTargetObject</fullName>
        <categories>Settings</categories>
        <language>en_US</language>
        <protected>false</protected>
        <shortDescription>stgHelpUDRTargetObject</shortDescription>
        <value>Select the object you wish to rollup to</value>
    </labels>
    <labels>
        <fullName>stgLabelActionColumn</fullName>
        <categories>Settings</categories>
        <language>en_US</language>
        <protected>false</protected>
        <shortDescription>stgLabelActionColumn</shortDescription>
        <value>Action</value>
    </labels>
    <labels>
        <fullName>stgLabelAfflSettings</fullName>
        <categories>Settings</categories>
        <language>en_US</language>
        <protected>false</protected>
        <shortDescription>stgLabelAfflSettings</shortDescription>
        <value>Affiliations Settings</value>
    </labels>
    <labels>
        <fullName>stgLabelAreYouSure</fullName>
        <categories>Settings</categories>
        <language>en_US</language>
        <protected>false</protected>
        <shortDescription>stgLabelAreYouSure</shortDescription>
        <value>Are you sure?</value>
    </labels>
    <labels>
        <fullName>stgLabelAutoContactRoles</fullName>
        <categories>Settings</categories>
        <language>en_US</language>
        <protected>false</protected>
        <shortDescription>stgLabelAutoContactRoles</shortDescription>
        <value>Automatic Contact Roles</value>
    </labels>
    <labels>
        <fullName>stgLabelBDESettings</fullName>
        <categories>Settings</categories>
        <language>en_US</language>
        <protected>false</protected>
        <shortDescription>stgLabelBDESettings</shortDescription>
        <value>Batch Data Entry Settings</value>
    </labels>
    <labels>
        <fullName>stgLabelBatchStatus</fullName>
        <categories>Settings</categories>
        <language>en_US</language>
        <protected>false</protected>
        <shortDescription>stgLabelBatchStatus</shortDescription>
        <value>Batch Status</value>
    </labels>
    <labels>
        <fullName>stgLabelCurrentUDR</fullName>
        <categories>Settings</categories>
        <language>en_US</language>
        <protected>false</protected>
        <shortDescription>stgLabelCurrentUDR</shortDescription>
        <value>Current User Defined Rollups</value>
    </labels>
    <labels>
        <fullName>stgLabelErrorNotify</fullName>
        <categories>Settings</categories>
        <language>en_US</language>
        <protected>false</protected>
        <shortDescription>stgLabelErrorNotify</shortDescription>
        <value>Error Notification Settings</value>
    </labels>
    <labels>
        <fullName>stgLabelHHGeneral</fullName>
        <categories>Settings</categories>
        <language>en_US</language>
        <protected>false</protected>
        <shortDescription>stgLabelHHGeneral</shortDescription>
        <value>General Settings</value>
    </labels>
    <labels>
        <fullName>stgLabelHHNaming</fullName>
        <categories>Settings</categories>
        <language>en_US</language>
        <protected>false</protected>
        <shortDescription>stgLabelHHNaming</shortDescription>
        <value>Household Name Settings</value>
    </labels>
    <labels>
        <fullName>stgLabelHHNamingProgress</fullName>
        <categories>Settings</categories>
        <language>en_US</language>
        <protected>false</protected>
        <shortDescription>stgLabelHHNamingProgress</shortDescription>
        <value>Naming Activation Progress</value>
    </labels>
    <labels>
        <fullName>stgLabelHHOCR</fullName>
        <categories>Settings</categories>
        <language>en_US</language>
        <protected>false</protected>
        <shortDescription>stgLabelHHOCR</shortDescription>
        <value>Household Opportunity Contact Roles</value>
    </labels>
    <labels>
        <fullName>stgLabelHHObject</fullName>
        <categories>Settings</categories>
        <language>en_US</language>
        <protected>false</protected>
        <shortDescription>stgLabelHHObject</shortDescription>
        <value>Household Object</value>
    </labels>
    <labels>
        <fullName>stgLabelHHSettings</fullName>
        <categories>Settings</categories>
        <language>en_US</language>
        <protected>false</protected>
        <shortDescription>stgLabelHHSettings</shortDescription>
        <value>Household Settings</value>
    </labels>
    <labels>
        <fullName>stgLabelLeadSettings</fullName>
        <categories>Settings</categories>
        <language>en_US</language>
        <protected>false</protected>
        <shortDescription>stgLabelLeadSettings</shortDescription>
        <value>Lead Settings</value>
    </labels>
    <labels>
        <fullName>stgLabelMembershipSettings</fullName>
        <categories>Settings</categories>
        <language>en_US</language>
        <protected>false</protected>
        <shortDescription>stgLabelMembershipSettings</shortDescription>
        <value>Membership Settings</value>
    </labels>
    <labels>
        <fullName>stgLabelNewAutoRel</fullName>
        <categories>Settings</categories>
        <language>en_US</language>
        <protected>false</protected>
        <shortDescription>stgLabelNewAutoRel</shortDescription>
        <value>New Automatic Relationship</value>
    </labels>
    <labels>
        <fullName>stgLabelNewPaymentMapping</fullName>
        <categories>Settings</categories>
        <language>en_US</language>
        <protected>false</protected>
        <shortDescription>stgLabelNewPaymentMapping</shortDescription>
        <value>New Payment Field Mapping</value>
    </labels>
    <labels>
        <fullName>stgLabelNewRDFieldMap</fullName>
        <categories>Settings</categories>
        <language>en_US</language>
        <protected>false</protected>
        <shortDescription>stgLabelNewRDFieldMap</shortDescription>
        <value>New Field Mapping</value>
    </labels>
    <labels>
        <fullName>stgLabelNewRelReciprocal</fullName>
        <categories>Settings</categories>
        <language>en_US</language>
        <protected>false</protected>
        <shortDescription>stgLabelNewRelReciprocal</shortDescription>
        <value>New Reciprocal Relationship</value>
    </labels>
    <labels>
        <fullName>stgLabelNewTH</fullName>
        <categories>Settings</categories>
        <language>en_US</language>
        <protected>false</protected>
        <shortDescription>stgLabelNewTH</shortDescription>
        <value>New Trigger Handler</value>
    </labels>
    <labels>
        <fullName>stgLabelNewUDR</fullName>
        <categories>Settings</categories>
        <language>en_US</language>
        <protected>false</protected>
        <shortDescription>stgLabelNewUDR</shortDescription>
        <value>New User Defined Rollup</value>
    </labels>
    <labels>
        <fullName>stgLabelOppBatchProgress</fullName>
        <categories>Settings</categories>
        <language>en_US</language>
        <protected>false</protected>
        <shortDescription>stgLabelOppBatchProgress</shortDescription>
        <value>Rollup Donations Batch Progress</value>
    </labels>
    <labels>
        <fullName>stgLabelOppRollupRT</fullName>
        <categories>Settings</categories>
        <language>en_US</language>
        <protected>false</protected>
        <shortDescription>stgLabelOppRollupRT</shortDescription>
        <value>Opportunity Rollup Record Types</value>
    </labels>
    <labels>
        <fullName>stgLabelOppRollups</fullName>
        <categories>Settings</categories>
        <language>en_US</language>
        <protected>false</protected>
        <shortDescription>stgLabelOppRollups</shortDescription>
        <value>Opportunity Rollups</value>
    </labels>
    <labels>
        <fullName>stgLabelPaymentMapNoValidFields</fullName>
        <categories>Settings</categories>
        <language>en_US</language>
        <protected>false</protected>
        <shortDescription>stgLabelPaymentMapNoValidFields</shortDescription>
        <value>No Valid Field Available</value>
    </labels>
    <labels>
        <fullName>stgLabelPaymentSettings</fullName>
        <categories>Settings</categories>
        <language>en_US</language>
        <protected>false</protected>
        <shortDescription>stgLabelPaymentSettings</shortDescription>
        <value>Payment Settings</value>
    </labels>
    <labels>
        <fullName>stgLabelRDFieldMap</fullName>
        <categories>Settings</categories>
        <language>en_US</language>
        <protected>false</protected>
        <shortDescription>stgLabelRDFieldMap</shortDescription>
        <value>Custom Field Mappings</value>
    </labels>
    <labels>
        <fullName>stgLabelRDNewPeriod</fullName>
        <categories>Settings</categories>
        <language>en_US</language>
        <protected>false</protected>
        <shortDescription>stgLabelRDNewPeriod</shortDescription>
        <value>New Installment Period</value>
    </labels>
    <labels>
        <fullName>stgLabelRDPeriod</fullName>
        <categories>Settings</categories>
        <language>en_US</language>
        <protected>false</protected>
        <shortDescription>stgLabelRDPeriod</shortDescription>
        <value>Custom Installment Periods</value>
    </labels>
    <labels>
        <fullName>stgLabelRDSettings</fullName>
        <categories>Settings</categories>
        <language>en_US</language>
        <protected>false</protected>
        <shortDescription>stgLabelRDSettings</shortDescription>
        <value>Recurring Donation Settings</value>
    </labels>
    <labels>
        <fullName>stgLabelRDStatus</fullName>
        <categories>Settings</categories>
        <language>en_US</language>
        <protected>false</protected>
        <shortDescription>stgLabelRDStatus</shortDescription>
        <value>Updating Recurring Donation Opportunities</value>
    </labels>
    <labels>
        <fullName>stgLabelRelSettings</fullName>
        <categories>Settings</categories>
        <language>en_US</language>
        <protected>false</protected>
        <shortDescription>stgLabelRelSettings</shortDescription>
        <value>General Settings</value>
    </labels>
    <labels>
        <fullName>stgLabelSelectChatterGroup</fullName>
        <categories>Settings</categories>
        <language>en_US</language>
        <protected>false</protected>
        <shortDescription>stgLabelSelectChatterGroup</shortDescription>
        <value>Select Chatter Group</value>
    </labels>
    <labels>
        <fullName>stgLabelSoftCredit</fullName>
        <categories>Settings</categories>
        <language>en_US</language>
        <protected>false</protected>
        <shortDescription>stgLabelSoftCredit</shortDescription>
        <value>Soft Credit Settings</value>
    </labels>
    <labels>
        <fullName>stgLabelTriggerHandlers</fullName>
        <categories>Settings</categories>
        <language>en_US</language>
        <protected>false</protected>
        <shortDescription>stgLabelTriggerHandlers</shortDescription>
        <value>Trigger Handlers</value>
    </labels>
    <labels>
        <fullName>stgLabelTypeAhead</fullName>
        <categories>Settings</categories>
        <language>en_US</language>
        <protected>false</protected>
        <shortDescription>stgLabelTypeAhead</shortDescription>
        <value>Type something...</value>
    </labels>
    <labels>
        <fullName>stgLabelUDRNoOppFields</fullName>
        <categories>Settings</categories>
        <language>en_US</language>
        <protected>false</protected>
        <shortDescription>stgLabelUDRNoOppFields</shortDescription>
        <value>No valid Opportunity fields found.</value>
    </labels>
    <labels>
        <fullName>stgLabelUDROp</fullName>
        <categories>Settings</categories>
        <language>en_US</language>
        <protected>false</protected>
        <shortDescription>stgLabelUDROp</shortDescription>
        <value>Rollup Operation</value>
    </labels>
    <labels>
        <fullName>stgLabelUDROppField</fullName>
        <categories>Settings</categories>
        <language>en_US</language>
        <protected>false</protected>
        <shortDescription>stgLabelUDROppField</shortDescription>
        <value>Opportunity Field</value>
    </labels>
    <labels>
        <fullName>stgLabelUDRTargetField</fullName>
        <categories>Settings</categories>
        <language>en_US</language>
        <protected>false</protected>
        <shortDescription>stgLabelUDRTargetField</shortDescription>
        <value>Target Field</value>
    </labels>
    <labels>
        <fullName>stgLabelUDRTargetObject</fullName>
        <categories>Settings</categories>
        <language>en_US</language>
        <protected>false</protected>
        <shortDescription>stgLabelUDRTargetObject</shortDescription>
        <value>Target Object</value>
    </labels>
    <labels>
        <fullName>stgLinkDelete</fullName>
        <categories>Settings</categories>
        <language>en_US</language>
        <protected>false</protected>
        <shortDescription>stgLinkDelete</shortDescription>
        <value>Del</value>
    </labels>
    <labels>
        <fullName>stgNPSPSettingsTitle</fullName>
        <categories>Settings</categories>
        <language>en_US</language>
        <protected>false</protected>
        <shortDescription>stgNPSPSettingsTitle</shortDescription>
        <value>Nonprofit Starter Pack Settings</value>
    </labels>
    <labels>
        <fullName>stgNavAccountModel</fullName>
        <categories>Settings</categories>
        <language>en_US</language>
        <protected>false</protected>
        <shortDescription>stgNavAccountModel</shortDescription>
        <value>Account Model</value>
    </labels>
    <labels>
        <fullName>stgNavAddressVerification</fullName>
        <categories>Settings</categories>
        <language>en_US</language>
        <protected>false</protected>
        <shortDescription>stgNavAddressVerification</shortDescription>
        <value>Address Verification</value>
    </labels>
    <labels>
        <fullName>stgNavAffiliations</fullName>
        <categories>Settings</categories>
        <language>en_US</language>
        <protected>false</protected>
        <shortDescription>stgNavAffiliations</shortDescription>
        <value>Affiliations</value>
    </labels>
    <labels>
        <fullName>stgNavBDE</fullName>
        <categories>Settings</categories>
        <language>en_US</language>
        <protected>false</protected>
        <shortDescription>stgNavBDE</shortDescription>
        <value>Batch Data Entry</value>
    </labels>
    <labels>
        <fullName>stgNavConnections</fullName>
        <categories>Settings</categories>
        <language>en_US</language>
        <protected>false</protected>
        <shortDescription>stgNavConnections</shortDescription>
        <value>Connections</value>
    </labels>
    <labels>
        <fullName>stgNavContactRoles</fullName>
        <categories>Settings</categories>
        <language>en_US</language>
        <protected>false</protected>
        <shortDescription>stgNavContactRoles</shortDescription>
        <value>Contact Roles</value>
    </labels>
    <labels>
        <fullName>stgNavContacts</fullName>
        <categories>Settings</categories>
        <language>en_US</language>
        <protected>false</protected>
        <shortDescription>stgNavContacts</shortDescription>
        <value>Contacts</value>
    </labels>
    <labels>
        <fullName>stgNavDonations</fullName>
        <categories>Settings</categories>
        <language>en_US</language>
        <protected>false</protected>
        <shortDescription>stgNavDonations</shortDescription>
        <value>Donations &amp; Money</value>
    </labels>
    <labels>
        <fullName>stgNavDonorStatistics</fullName>
        <categories>Settings</categories>
        <language>en_US</language>
        <protected>false</protected>
        <shortDescription>stgNavDonorStatistics</shortDescription>
        <value>Donor Statistics</value>
    </labels>
    <labels>
        <fullName>stgNavErrorLog</fullName>
        <categories>Settings</categories>
        <language>en_US</language>
        <protected>false</protected>
        <shortDescription>stgNavErrorLog</shortDescription>
        <value>Error Log</value>
    </labels>
    <labels>
        <fullName>stgNavErrorNotify</fullName>
        <categories>Settings</categories>
        <language>en_US</language>
        <protected>false</protected>
        <shortDescription>stgNavErrorNotify</shortDescription>
        <value>Error Notifications</value>
    </labels>
    <labels>
        <fullName>stgNavHouseholds</fullName>
        <categories>Settings</categories>
        <language>en_US</language>
        <protected>false</protected>
        <shortDescription>stgNavHouseholds</shortDescription>
        <value>Households</value>
    </labels>
    <labels>
        <fullName>stgNavLeads</fullName>
        <categories>Settings</categories>
        <language>en_US</language>
        <protected>false</protected>
        <shortDescription>stgNavLeads</shortDescription>
        <value>Leads</value>
    </labels>
    <labels>
        <fullName>stgNavMembership</fullName>
        <categories>Settings</categories>
        <language>en_US</language>
        <protected>false</protected>
        <shortDescription>stgNavMembership</shortDescription>
        <value>Membership</value>
    </labels>
    <labels>
        <fullName>stgNavPaymentMappings</fullName>
        <categories>Settings</categories>
        <language>en_US</language>
        <protected>false</protected>
        <shortDescription>stgNavPaymentMappings</shortDescription>
        <value>Payment Mappings</value>
    </labels>
    <labels>
        <fullName>stgNavPayments</fullName>
        <categories>Settings</categories>
        <language>en_US</language>
        <protected>false</protected>
        <shortDescription>stgNavPayments</shortDescription>
        <value>Payments</value>
    </labels>
    <labels>
        <fullName>stgNavRDBatch</fullName>
        <categories>Settings</categories>
        <language>en_US</language>
        <protected>false</protected>
        <shortDescription>stgNavRDBatch</shortDescription>
        <value>Recurring Donations Batch</value>
    </labels>
    <labels>
        <fullName>stgNavRDFieldMap</fullName>
        <categories>Settings</categories>
        <language>en_US</language>
        <protected>false</protected>
        <shortDescription>stgNavRDFieldMap</shortDescription>
        <value>Recurring Donation Field Mappings</value>
    </labels>
    <labels>
        <fullName>stgNavRDInstallmentPeriods</fullName>
        <categories>Settings</categories>
        <language>en_US</language>
        <protected>false</protected>
        <shortDescription>stgNavRDInstallmentPeriods</shortDescription>
        <value>Recurring Donation Installment Periods</value>
    </labels>
    <labels>
        <fullName>stgNavRecurringDonations</fullName>
        <categories>Settings</categories>
        <language>en_US</language>
        <protected>false</protected>
        <shortDescription>stgNavRecurringDonations</shortDescription>
        <value>Recurring Donations</value>
    </labels>
    <labels>
        <fullName>stgNavRelAutoCreate</fullName>
        <categories>Settings</categories>
        <language>en_US</language>
        <protected>false</protected>
        <shortDescription>stgNavRelAutoCreate</shortDescription>
        <value>Relationships Autocreation</value>
    </labels>
    <labels>
        <fullName>stgNavRelReciprocal</fullName>
        <categories>Settings</categories>
        <language>en_US</language>
        <protected>false</protected>
        <shortDescription>stgNavRelReciprocal</shortDescription>
        <value>Relationship Reciprocal Settings</value>
    </labels>
    <labels>
        <fullName>stgNavRelationships</fullName>
        <categories>Settings</categories>
        <language>en_US</language>
        <protected>false</protected>
        <shortDescription>stgNavRelationships</shortDescription>
        <value>Relationships</value>
    </labels>
    <labels>
        <fullName>stgNavRollupBatch</fullName>
        <categories>Settings</categories>
        <language>en_US</language>
        <protected>false</protected>
        <shortDescription>stgNavRollupBatch</shortDescription>
        <value>Rollup Donations Batch</value>
    </labels>
    <labels>
        <fullName>stgNavSystem</fullName>
        <categories>Settings</categories>
        <language>en_US</language>
        <protected>false</protected>
        <shortDescription>stgNavSystem</shortDescription>
        <value>System</value>
    </labels>
    <labels>
        <fullName>stgNavTriggerConfig</fullName>
        <categories>Settings</categories>
        <language>en_US</language>
        <protected>false</protected>
        <shortDescription>stgNavTriggerConfig</shortDescription>
        <value>Trigger Configuration</value>
    </labels>
    <labels>
        <fullName>stgNavUserDefinedRollups</fullName>
        <categories>Settings</categories>
        <language>en_US</language>
        <protected>false</protected>
        <shortDescription>stgNavUserDefinedRollups</shortDescription>
        <value>User Defined Rollups</value>
    </labels>
    <labels>
        <fullName>stgValidationHHAccountHHRules</fullName>
        <categories>Settings</categories>
        <language>en_US</language>
        <protected>false</protected>
        <shortDescription>stgValidationHHAccountHHRules</shortDescription>
        <value>The Account Model is set to &apos;Household Account&apos;, which requires Household Rules to be set to &apos;No Contacts&apos;.   When using Household Accounts, there is no need to have an additional Household Object.</value>
    </labels>
</CustomLabels><|MERGE_RESOLUTION|>--- conflicted
+++ resolved
@@ -191,21 +191,20 @@
         <value>Zip code not found.</value>
     </labels>
     <labels>
-<<<<<<< HEAD
         <fullName>addrCopyConAddBtnHHObjOnly</fullName>
         <categories>ADDR_CopyConAddrHHObjBTN</categories>
         <language>en_US</language>
         <protected>false</protected>
         <shortDescription>addrCopyConAddBtnHHObjOnly</shortDescription>
         <value>This button only supports Contacts with Household objects, not Household Accounts.</value>
-=======
+    </labels>
+    <labels>
         <fullName>Zipcode_Verification_Limit</fullName>
         <categories>address, verification</categories>
         <language>en_US</language>
         <protected>true</protected>
         <shortDescription>Zipcode Verification Limit</shortDescription>
         <value>You cannot verify more than 100 zipcodes at a time.</value>
->>>>>>> ae43c9e4
     </labels>
     <labels>
         <fullName>addrHHAccountOnly</fullName>
