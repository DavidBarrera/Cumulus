<?xml version="1.0" encoding="UTF-8"?>
<ApexClass xmlns="http://soap.sforce.com/2006/04/metadata">
    <apiVersion>28.0</apiVersion>
    <packageVersions>
        <majorNumber>2</majorNumber>
<<<<<<< HEAD
        <minorNumber>91</minorNumber>
=======
        <minorNumber>92</minorNumber>
>>>>>>> 608b6e34
        <namespace>npe01</namespace>
    </packageVersions>
    <packageVersions>
        <majorNumber>2</majorNumber>
        <minorNumber>95</minorNumber>
        <namespace>npo02</namespace>
    </packageVersions>
    <status>Active</status>
</ApexClass><|MERGE_RESOLUTION|>--- conflicted
+++ resolved
@@ -3,11 +3,7 @@
     <apiVersion>28.0</apiVersion>
     <packageVersions>
         <majorNumber>2</majorNumber>
-<<<<<<< HEAD
-        <minorNumber>91</minorNumber>
-=======
         <minorNumber>92</minorNumber>
->>>>>>> 608b6e34
         <namespace>npe01</namespace>
     </packageVersions>
     <packageVersions>
