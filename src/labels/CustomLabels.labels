--- conflicted
+++ resolved
@@ -2421,8 +2421,6 @@
         <value>Do you want to delete this contact, when the page is saved?</value>
     </labels>
     <labels>
-<<<<<<< HEAD
-=======
         <fullName>lblFindInContacts</fullName>
         <categories>Manage Household UI</categories>
         <language>en_US</language>
@@ -2439,7 +2437,6 @@
         <value>Find a contact or add a new contact to the household</value>
     </labels>
     <labels>
->>>>>>> f1f44b47
         <fullName>lblFirstName</fullName>
         <categories>Manage Household UI</categories>
         <language>en_US</language>
