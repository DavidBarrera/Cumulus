--- conflicted
+++ resolved
@@ -35,23 +35,7 @@
 * @description Controller for button that recalculates Allocations rollups for a single General Accounting Unit.
 */
 public with sharing class ALLO_RollupBTN_CTRL {
-<<<<<<< HEAD
-    
-    /** @description Empty constructor, does nothing.*/
-    public ALLO_RollupBTN_CTRL(ApexPages.StandardController standardController) {}
 
-    /** @description Button click method runs allocation rollups for the current General Accounting Unit.*/
-    public PageReference buttonClick() {
-        String parentId = ApexPages.currentPage().getParameters().get('id');
-        if (!string.isBlank(parentId)) {
-            //run rollups for this General Accouting Unit
-            ALLO_Rollup_SCHED rollup = new ALLO_Rollup_SCHED(parentId);
-            rollup.runRollups();
-
-            PageReference pageRef = new PageReference('/' + parentId);
-            pageRef.setRedirect(true);
-            return pageRef;
-=======
     private ApexPages.StandardController sc;
 	
     /** @description Empty constructor, does nothing.*/
@@ -70,7 +54,6 @@
 	        PageReference pageRef = sc.view();
 	        pageRef.setRedirect(true);
 	        return pageRef;
->>>>>>> ec5be570
         } else return null;
     }
 }