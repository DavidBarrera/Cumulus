--- conflicted
+++ resolved
@@ -1,6 +1,5 @@
 <project name="Cumulus" default="deploy" basedir="." xmlns:sf="antlib:com.salesforce">
 
-<<<<<<< HEAD
     <loadproperties srcFile="${basedir}/version.properties"/>
 
     <import file="../CumulusCI/build/build.xml" />
@@ -62,7 +61,6 @@
     </target>
 
     <!-- This is only overridden for now until we start using updateMetaXml to also set api version -->
-<!--
     <target name="updateMetaXml">
         <for list="${required.packages}" delimiter="," param="packageNamespace">
             <sequential>
@@ -70,253 +68,4 @@
             </sequential>
         </for>
     </target>
--->
-=======
-
-	<import file="../CumulusCI/build/build.xml" />
-
-	<!-- Cumulus specific macros -->
-	<macrodef name="getPackageVersions" description="Gets the version for all installed packages">
-		<sequential>
-			<delete dir="${basedir}/installedPackages"/>
-			<mkdir dir="${basedir}/installedPackages"/>
-
-			<sf:bulkRetrieve
-            username="${sf.username}"
-            password="${sf.password}"
-            metadataType="InstalledPackage"
-            retrieveTarget="${basedir}/installedPackages"/>
-
-			<getPackageVersion namespace="npe01" refresh="false" />
-			<getPackageVersion namespace="npo02" refresh="false" />
-			<getPackageVersion namespace="npe03" refresh="false" />
-			<getPackageVersion namespace="npe4" refresh="false" />
-			<getPackageVersion namespace="npe5" refresh="false" />
-			<getPackageVersion namespace="npsp" refresh="false" />
-
-			<echo>Dependent Package Versions:
--------------------------------
-npe01: ${InstalledPackage.npe01.versionNumber} (${version.npe01} required)
-npo02: ${InstalledPackage.npo02.versionNumber} (${version.npo02} required)
-npe03: ${InstalledPackage.npe03.versionNumber} (${version.npe03} required)
-npe4: ${InstalledPackage.npe4.versionNumber} (${version.npe4} required)
-npe5: ${InstalledPackage.npe5.versionNumber} (${version.npe5} required)
-npsp: ${InstalledPackage.npsp.versionNumber} (${version.npsp} required)
-
-        </echo>
-
-			<delete dir="${basedir}/installedPackages"/>
-
-		</sequential>
-	</macrodef>
-
-
-	<macrodef name="updateDependentPackages">
-		<sequential>
-			<getPackageVersions />
-
-			<!-- npsp depends on all other packages.  If it is installed and other packages need to be downgraded (uninstalled), uninstall npsp first -->
-			<if>
-				<and>
-					<not>
-						<equals arg1="${InstalledPackage.npsp.versionNumber}" arg2="Not Installed" />
-					</not>
-					<or>
-						<bool>
-							<isgreaterthan arg1="${InstalledPackage.npe01.versionNumber}" arg2="version.npe01" />
-						</bool>
-						<bool>
-							<isgreaterthan arg1="${InstalledPackage.npo02.versionNumber}" arg2="version.npo02" />
-						</bool>
-						<bool>
-							<isgreaterthan arg1="${InstalledPackage.npe03.versionNumber}" arg2="version.npe03" />
-						</bool>
-						<bool>
-							<isgreaterthan arg1="${InstalledPackage.npe4.versionNumber}" arg2="version.npe4" />
-						</bool>
-						<bool>
-							<isgreaterthan arg1="${InstalledPackage.npe5.versionNumber}" arg2="version.npe5" />
-						</bool>
-					</or>
-				</and>
-				<then>
-					<echo>Uninstalling npsp ${InstalledPackage.npsp.versionNumber} to allow for downgrade</echo>
-					<uninstallPackage namespace="npsp" username="${sf.username}" password="${sf.password}" />
-
-					<!-- Override the cached installed version of npsp so we don't have to fetch versions again -->
-					<var name="InstalledPackage.npsp.versionNumber" value="Not Installed" />
-				</then>
-			</if>
-
-			<!-- npo02 depends on npe01 so we have to uninstall npo02 first if npo02 needs downgraded -->
-			<if>
-				<and>
-					<!-- npo02 is installed -->
-					<not>
-						<equals arg1="${InstalledPackage.npo02.versionNumber}" arg2="Not Installed" />
-					</not>
-					<!-- and npe01 need downgraded -->
-					<bool>
-						<isgreaterthan arg1="${InstalledPackage.npe01.versionNumber}" arg2="${version.npe01}" />
-					</bool>
-				</and>
-				<then>
-					<echo>Uninstalling npo02 ${InstalledPackage.npe01.versionNumber} to allow for npe01 downgrade</echo>
-					<uninstallPackage namespace="npo02" username="${sf.username}" password="${sf.password}" />
-
-					<!-- Override the cached installed version of npo02 so we don't have to fetch versions again -->
-					<var name="InstalledPackage.npo02.versionNumber" value="Not Installed" />
-				</then>
-			</if>
-
-			<updatePackageVersion namespace="npe01" version="${version.npe01}" />
-			<updatePackageVersion namespace="npo02" version="${version.npo02}" />
-			<updatePackageVersion namespace="npe03" version="${version.npe03}" />
-			<updatePackageVersion namespace="npe4" version="${version.npe4}" />
-			<updatePackageVersion namespace="npe5" version="${version.npe5}" />
-			<updatePackageVersion namespace="npsp" version="${version.npsp}" />
-
-		</sequential>
-	</macrodef>
-
-	<!-- Deploys the latest managed beta (UAT) release to an org -->
-	<!-- !!!WARNING!!!: DO NOT run this against a real production org as it will delete everything.  It is designed to clear the target org to ensure a clean build test. -->
-	<target name="deployManagedUAT">
-		<property environment="env" />
-
-		<echo>BUILD_COMMIT = ${env.BUILD_COMMIT}</echo>
-		<if>
-			<and>
-				<isset property="env.BUILD_COMMIT" />
-				<not>
-					<equals arg1="env.BUILD_COMMIT" arg2="" />
-				</not>
-				<isset property="env.PACKAGE_VERSION" />
-				<not>
-					<equals arg1="env.PACKAGE_VERSION" arg2="" />
-				</not>
-			</and>
-			<then>
-				<!-- If a BUILD_COMMIT and PACKAGE_VERSION are provided in the environment, use them -->
-				<property name="managed_uat_tag" value="${env.BUILD_COMMIT}" />
-				<property name="version.npsp.uat" value="${env.PACKAGE_VERSION}" />
-				<echo>Building with environment variables: BUILD_COMMIT=${managed_uat_tag}, PACKAGE_VERSION=${version.npsp.uat}</echo>
-			</then>
-			<else>
-				<!-- If no BUILD_COMMIT or PACKAGE_VERSION was provided in environment, call mrbelvedere to fetch latest released version -->
-				<!-- Get the latest beta release tag name -->
-				<get src="${cumulusci.mrbelvedere.url}/mrbelvedere/repo/${cumulusci.mrbelvedere.repo.owner}/${cumulusci.mrbelvedere.repo.name}/version/beta/tag" dest="${basedir}/managed_uat_tag" />
-				<loadfile property="managed_uat_tag" srcfile="${basedir}/managed_uat_tag" />
-				<delete file="${basedir}/managed_uat_tag" />
-
-				<!-- Get the latest beta release version number -->
-				<get src="${cumulusci.mrbelvedere.url}/mrbelvedere/repo/${cumulusci.mrbelvedere.repo.owner}/${cumulusci.mrbelvedere.repo.name}/version/beta" dest="${basedir}/version_uat" />
-				<loadfile property="version.npsp.uat" srcfile="${basedir}/version_uat" />
-				<delete file="${basedir}/version_uat" />
-			</else>
-		</if>
-
-		<!-- Fetch the version.properties file for the release from GitHub -->
-		<get src="${cumulusci.github.url.raw}/${managed_uat_tag}/version.properties" dest="${basedir}/version.properties.uat" />
-
-		<!-- Since we want to use the versions required by the tag rather than the currently checked out code, unset all version properties and load the version.properties.uat file -->
-		<var name="version.npe01" unset="true" />
-		<var name="version.npo02" unset="true" />
-		<var name="version.npe03" unset="true" />
-		<var name="version.npe4" unset="true" />
-		<var name="version.npe5" unset="true" />
-		<loadproperties srcFile="${basedir}/version.properties.uat"/>
-		<delete file="${basedir}/version.properties.uat" />
-
-		<!-- At this point, version.npsp is set to Not Install.  Call updateDependentPackages to install the correct packages and uninstall the current Cumulus beta version -->
-		<updateDependentPackages />
-
-		<!-- Deploy any unpackaged metadata bundles needed before the deployment -->
-		<antcall target="deployManagedUnpackagedPre" />
-
-		<!-- Now set the version.npsp property to the beta version and the installed version to Not Installed -->
-		<var name="InstalledPackage.npsp.versionNumber" value="Not Installed" />
-		<var name="version.npsp" value="${version.npsp.uat}" />
-
-		<!-- This call should only install the beta package -->
-		<antcall target="updateDependentPackages" />
-
-		<!-- Deploy any unpackaged metadata bundles needed after the deployment -->
-		<antcall target="deployManagedUnpackagedPost" />
-
-		<antcall target="uninstallUnpackagedPost" />
-
-	</target>
-
-	<!-- Deploys the latest production managed release to an org -->
-	<!-- !!!WARNING!!!: DO NOT run this against a real production org as it will delete everything.  It is designed to clear the target org to ensure a clean build test. -->
-	<target name="deployManaged">
-		<property environment="env" />
-
-		<echo>BUILD_COMMIT = ${env.BUILD_COMMIT}</echo>
-		<if>
-			<and>
-				<isset property="env.BUILD_COMMIT" />
-				<not>
-					<equals arg1="env.BUILD_COMMIT" arg2="" />
-				</not>
-				<isset property="env.PACKAGE_VERSION" />
-				<not>
-					<equals arg1="env.PACKAGE_VERSION" arg2="" />
-				</not>
-			</and>
-			<then>
-				<!-- If a BUILD_COMMIT and PACKAGE_VERSION are provided in the environment, use them -->
-				<property name="managed_prod_tag" value="${env.BUILD_COMMIT}" />
-				<property name="version.npsp.prod" value="${env.PACKAGE_VERSION}" />
-				<echo>Building with environment variables: BUILD_COMMIT=${managed_prod_tag}, PACKAGE_VERSION=${version.npsp.prod}</echo>
-			</then>
-			<else>
-				<!-- If no BUILD_COMMIT or PACKAGE_VERSION was provided in environment, call mrbelvedere to fetch latest released version -->
-				<!-- Get the latest production release tag name -->
-				<get src="${cumulusci.mrbelvedere.url}/mrbelvedere/repo/${cumulusci.mrbelvedere.repo.owner}/${cumulusci.mrbelvedere.repo.name}/version/tag" dest="${basedir}/managed_prod_tag" />
-				<loadfile property="managed_prod_tag" srcfile="${basedir}/managed_prod_tag" />
-				<delete file="${basedir}/managed_prod_tag" />
-
-				<!-- Get the latest production release version number -->
-				<get src="${cumulusci.mrbelvedere.url}/mrbelvedere/repo/${cumulusci.mrbelvedere.repo.owner}/${cumulusci.mrbelvedere.repo.name}/version" dest="${basedir}/version_prod" />
-				<loadfile property="version.npsp.prod" srcfile="${basedir}/version_prod" />
-				<delete file="${basedir}/version_prod" />
-			</else>
-		</if>
-
-		<!-- Fetch the version.properties file for the release from GitHub -->
-		<get src="${cumulusci.github.url.raw}/${managed_prod_tag}/version.properties" dest="${basedir}/version.properties.prod" />
-
-		<!-- Since we want to use the versions required by the tag rather than the currently checked out code, unset all version properties and load the version.properties.prod file -->
-		<var name="version.npe01" unset="true" />
-		<var name="version.npo02" unset="true" />
-		<var name="version.npe03" unset="true" />
-		<var name="version.npe4" unset="true" />
-		<var name="version.npe5" unset="true" />
-		<loadproperties srcFile="${basedir}/version.properties.prod"/>
-		<delete file="${basedir}/version.properties.prod" />
-
-		<!-- Now set the version.npsp property to the prod version -->
-		<var name="version.npsp" value="${version.npsp.prod}" />
-
-		<!-- Run updateDependentPackages to install the correct versions of the 5 original NPSP packages and the Cumulus package -->
-		<antcall target="updateDependentPackages" />
-
-		<!-- Deploy any unpackaged metadata bundles needed for builds -->
-		<antcall target="deployUnpackagedPre" />
-		<antcall target="deployUnpackagedPost" />
-
-	</target>
-
-	<target name="updateMetaXml">
-		<updateMetaXml dir="${basedir}/src" namespace="npe01" version="${version.npe01}" />
-		<updateMetaXml dir="${basedir}/src" namespace="npo02" version="${version.npo02}" />
-		<updateMetaXml dir="${basedir}/src" namespace="npe03" version="${version.npe03}" />
-		<updateMetaXml dir="${basedir}/src" namespace="npe4" version="${version.npe4}" />
-		<updateMetaXml dir="${basedir}/src" namespace="npe5" version="${version.npe5}" />
-		<!-- <updateMetaXmlApi dir="${basedir}/src" apiVersion="${cumulusci.package.apiVersion}" /> -->
-	</target>
-
->>>>>>> 700d4195
 </project>