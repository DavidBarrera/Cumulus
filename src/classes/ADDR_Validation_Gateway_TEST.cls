/*
    Copyright (c) 2014, Salesforce.com Foundation
    All rights reserved.
    
    Redistribution and use in source and binary forms, with or without
    modification, are permitted provided that the following conditions are met:
    
    * Redistributions of source code must retain the above copyright
      notice, this list of conditions and the following disclaimer.
    * Redistributions in binary form must reproduce the above copyright
      notice, this list of conditions and the following disclaimer in the
      documentation and/or other materials provided with the distribution.
    * Neither the name of the Salesforce.com Foundation nor the names of
      its contributors may be used to endorse or promote products derived
      from this software without specific prior written permission.
 
    THIS SOFTWARE IS PROVIDED BY THE COPYRIGHT HOLDERS AND CONTRIBUTORS
    "AS IS" AND ANY EXPRESS OR IMPLIED WARRANTIES, INCLUDING, BUT NOT 
    LIMITED TO, THE IMPLIED WARRANTIES OF MERCHANTABILITY AND FITNESS 
    FOR A PARTICULAR PURPOSE ARE DISCLAIMED. IN NO EVENT SHALL THE 
    COPYRIGHT HOLDER OR CONTRIBUTORS BE LIABLE FOR ANY DIRECT, INDIRECT, 
    INCIDENTAL, SPECIAL, EXEMPLARY, OR CONSEQUENTIAL DAMAGES (INCLUDING, 
    BUT NOT LIMITED TO, PROCUREMENT OF SUBSTITUTE GOODS OR SERVICES; 
    LOSS OF USE, DATA, OR PROFITS; OR BUSINESS INTERRUPTION) HOWEVER 
    CAUSED AND ON ANY THEORY OF LIABILITY, WHETHER IN CONTRACT, STRICT 
    LIABILITY, OR TORT (INCLUDING NEGLIGENCE OR OTHERWISE) ARISING IN 
    ANY WAY OUT OF THE USE OF THIS SOFTWARE, EVEN IF ADVISED OF THE 
    POSSIBILITY OF SUCH DAMAGE.
*/
/**
* @author Salesforce.com Foundation
* @date 2014
* @description Class that tests ADDR_SmartyStreets_Gateway class.
*/
@isTest
public with sharing class ADDR_Validation_Gateway_TEST {
	
	// if you only want to run one test in this class, fill in its name here.
    // if you want to run all tests, then use '*'
    private static string strTestOnly = '*';

    private static Addr_Verification_Settings__c settings;
    
    public static ADDR_SmartyStreets_Gateway createDefaultSettings() {
        // use the household account model
        UTIL_CustomSettingsFacade.getContactsSettings();

        // create the basic api authentication settings
        settings = UTIL_CustomSettingsFacade.getAddressVerificationSettings();
        settings.Using_SmartyStreets__c = true;
        settings.Auth_ID__c = 'hey';
        settings.Auth_Token__c = 'there';
        settings.Address_Verification_Endpoint__c = 'api.smartystreets.com/street-address';
        settings.Zipcode_Verification_Endpoint__c = 'api.smartystreets.com/zipcode';
        settings.Class__c = 'ADDR_SmartyStreets_Validator';
        settings.Enable_Automatic_Verification__c = true;
        settings.Reject_Ambiguous_Addresses__c = true;
        upsert settings;
        
        Test.setMock(HttpCalloutMock.class, new ADDR_MockHttpRespGenerator_TEST());
        return new ADDR_SmartyStreets_Gateway(settings);
        
    }
    
    public static testMethod void testOneAddress() {
    	if (strTestOnly != '*' && strTestOnly != 'testOneAddress') return;
    	ADDR_SmartyStreets_Gateway gateway = createDefaultSettings();
        
        Test.startTest();
        ADDR_SmartyStreets_Gateway.AddressResponse sr = gateway.verifyAddress('single-address');
        Test.stopTest();

        system.assert(sr != null);
        system.assertEquals(sr.delivery_line_1, '1 Infinite Loop');
        system.assertEquals(37.33118, sr.metadata.latitude);
        UTIL_Debug.debug(logginglevel.warn, sr.getFullAddress());
    }

    public static testMethod void testMultiAddress() {
    	if (strTestOnly != '*' && strTestOnly != 'testMultiAddress') return;
    	ADDR_SmartyStreets_Gateway gateway = createDefaultSettings();
    	
        Test.startTest();
        list<ADDR_SmartyStreets_Gateway.AddressResponse> srs = gateway.verifyAddresses(
            new list<String>{'One Infinite Loop Cupertino multiple-address, CA', 'Two Infinite Loop Cupertino, CA'} );
        Test.stopTest();
        
        system.assertEquals('1 Infinite Loop', srs[0].delivery_line_1);
        system.assertEquals(37.33118, srs[0].metadata.latitude);
        system.assertEquals('1 Infinite Loop', srs[1].delivery_line_1);
    }

    public static testMethod void testZip() {
    	if (strTestOnly != '*' && strTestOnly != 'testZip') return;
    	ADDR_SmartyStreets_Gateway gateway = createDefaultSettings();

        Test.startTest();
        ADDR_SmartyStreets_Gateway.ZipResponse sz = gateway.verifyZip('single-zip');
        Test.stopTest();

        system.assert(sz != null);
        system.assertEquals(3, sz.city_states.size());
        system.assertEquals(1, sz.zipcodes.size());
        system.assertEquals(47.957763, sz.zipcodes[0].latitude);
    }

    public static testMethod void testBadInput() {
        if (strTestOnly != '*' && strTestOnly != 'testBadInput') return;
        ADDR_SmartyStreets_Gateway gateway = createDefaultSettings();
        
        settings.Address_Verification_Endpoint__c = '400';
        update settings;
        
        Test.startTest();
        ADDR_SmartyStreets_Gateway.AddressResponse sr;
        try {
            sr = gateway.verifyAddress( 'One Infinite Loop Cupertino, CA' );
        } catch (Exception e) {
            System.debug('****' + e.getStackTraceString());
            system.assertEquals('Bad input. Required fields missing from input or are malformed.', e.getMessage());
        }
        Test.stopTest();
        system.assertEquals(null, sr);
    }
    
    public static testMethod void testBadAuth() {
    	if (strTestOnly != '*' && strTestOnly != 'testBadAuth') return;
    	ADDR_SmartyStreets_Gateway gateway = createDefaultSettings();
    	
    	settings.Address_Verification_Endpoint__c = '401';
        update settings;
        
        Test.startTest();
        ADDR_SmartyStreets_Gateway.AddressResponse sr;
        try {
            sr = gateway.verifyAddress( 'One Infinite Loop Cupertino, CA' );
        } catch (Exception e) {
<<<<<<< HEAD
        	System.debug('****' + e.getStackTraceString());
            system.assertEquals('Unauthorized. Authentication failure; invalid credentials.', e.getMessage());
        }
        Test.stopTest();
        system.assertEquals(null, sr);
    }
    
    public static testMethod void testNoSubscription() {
        if (strTestOnly != '*' && strTestOnly != 'testNoSubscription') return;
        ADDR_SmartyStreets_Gateway gateway = createDefaultSettings();
        
        settings.Address_Verification_Endpoint__c = '402';
        update settings;
        
        Test.startTest();
        ADDR_SmartyStreets_Gateway.AddressResponse sr;
        try {
            sr = gateway.verifyAddress( 'One Infinite Loop Cupertino, CA' );
        } catch (Exception e) {
            System.debug('****' + e.getStackTraceString());
            system.assertEquals('Payment required. No active subscription found.', e.getMessage());
        }
        Test.stopTest();
        system.assertEquals(null, sr);
    }
    
    public static testMethod void testServerError() {
        if (strTestOnly != '*' && strTestOnly != 'testServerError') return;
        ADDR_SmartyStreets_Gateway gateway = createDefaultSettings();
        
        settings.Address_Verification_Endpoint__c = '500';
        update settings;
        
        Test.startTest();
        ADDR_SmartyStreets_Gateway.AddressResponse sr;
        try {
            sr = gateway.verifyAddress( 'One Infinite Loop Cupertino, CA' );
        } catch (Exception e) {
            System.debug('****' + e.getStackTraceString());
            system.assertEquals('Internal server error. General service failure; retry request.', e.getMessage());
=======
        	UTIL_Debug.debug('****' + e.getStackTraceString());
            system.assertEquals('Not authenticated.', e.getMessage());
>>>>>>> 7f8892ec
        }
        Test.stopTest();
        system.assertEquals(null, sr);
    }
}<|MERGE_RESOLUTION|>--- conflicted
+++ resolved
@@ -135,8 +135,7 @@
         try {
             sr = gateway.verifyAddress( 'One Infinite Loop Cupertino, CA' );
         } catch (Exception e) {
-<<<<<<< HEAD
-        	System.debug('****' + e.getStackTraceString());
+        	UTIL_Debug.debug('****' + e.getStackTraceString());
             system.assertEquals('Unauthorized. Authentication failure; invalid credentials.', e.getMessage());
         }
         Test.stopTest();
@@ -176,10 +175,6 @@
         } catch (Exception e) {
             System.debug('****' + e.getStackTraceString());
             system.assertEquals('Internal server error. General service failure; retry request.', e.getMessage());
-=======
-        	UTIL_Debug.debug('****' + e.getStackTraceString());
-            system.assertEquals('Not authenticated.', e.getMessage());
->>>>>>> 7f8892ec
         }
         Test.stopTest();
         system.assertEquals(null, sr);
