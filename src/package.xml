<?xml version="1.0" encoding="UTF-8"?>
<Package xmlns="http://soap.sforce.com/2006/04/metadata">
<<<<<<< HEAD
  <fullName>Cumulus</fullName>
  <types>
    <members>ACCT_HHAccounts_TEST</members>
    <members>ACCT_IndividualAccounts_TDTM</members>
    <members>ACCT_IndividualAccounts_TEST</members>
    <members>ACCT_ViewOverride_CTRL</members>
    <members>ACCT_ViewOverride_TEST</members>
    <members>AFFL_Affiliations_TDTM</members>
    <members>AFFL_Affiliations_TEST</members>
    <members>AFFL_Affiliations_UTIL</members>
    <members>AFFL_BulkTests_TEST</members>
    <members>BDE_BatchDataEntry</members>
    <members>BDE_BatchDataEntry_TEST</members>
    <members>BDE_BatchEntry_CTRL</members>
    <members>BDE_BatchEntry_TEST</members>
    <members>BDE_DescribeHelper_TEST</members>
    <members>BDE_DescribeHelper_UTIL</members>
    <members>CAO_Constants</members>
    <members>CON_ContactMerge</members>
    <members>CON_ContactMerge_CTRL</members>
    <members>CON_ContactMerge_TEST</members>
    <members>ERR_AddError_TEST</members>
    <members>ERR_Handler</members>
    <members>ERR_Handler_CTRL_TEST</members>
    <members>ERR_Handler_TEST</members>
    <members>ERR_ParentAccountUpdater2_TEST</members>
    <members>ERR_ParentAccountUpdater_TEST</members>
    <members>HH_CampaignDedupeBTN_CTRL</members>
    <members>HH_CampaignDedupeBTN_TEST</members>
    <members>HH_HHObject_TDTM</members>
    <members>HH_HouseholdNaming</members>
    <members>HH_HouseholdNaming_BATCH</members>
    <members>HH_HouseholdNaming_TEST</members>
    <members>HH_Households</members>
    <members>HH_Households_TDTM</members>
    <members>HH_Households_TEST</members>
    <members>HH_ManageHHAccount_TEST</members>
    <members>HH_ManageHousehold_EXT</members>
    <members>HH_ManageHousehold_TEST</members>
    <members>HH_OppContactRoles_TDTM</members>
    <members>HH_OppContactRoles_TEST</members>
    <members>HH_ProcessControl</members>
    <members>LD_LeadConvertOverride_CTRL</members>
    <members>LD_LeadConvertOverride_TEST</members>
    <members>OPP_MatchingDonationsBTN_CTRL</members>
    <members>OPP_MatchingDonationsBTN_TEST</members>
    <members>OPP_OpportunityContactRoles_TDTM</members>
    <members>OPP_OpportunityContactRoles_TEST</members>
    <members>PMT_PaymentCreator</members>
    <members>PMT_PaymentCreator_TEST</members>
    <members>PMT_PaymentWizard_CTRL</members>
    <members>PMT_PaymentWizard_TEST</members>
    <members>PMT_Payment_TDTM</members>
    <members>RD_AddDonationsBTN_CTRL</members>
    <members>RD_BulkTests_TEST</members>
    <members>RD_ProcessControl</members>
    <members>RD_RecurringDonations</members>
    <members>RD_RecurringDonations_BATCH</members>
    <members>RD_RecurringDonations_SCHED</members>
    <members>RD_RecurringDonations_TDTM</members>
    <members>RD_RecurringDonations_TEST</members>
    <members>REL_ProcessControl</members>
    <members>REL_RelationshipsViewer_CTRL</members>
    <members>REL_Relationships_TDTM</members>
    <members>REL_Relationships_TEST</members>
    <members>REL_Utils</members>
    <members>RLLP_OppRollup</members>
    <members>RLLP_OppRollupBATCH_TEST</members>
    <members>RLLP_OppRollup_BATCH</members>
    <members>RLLP_OppRollup_CTRL</members>
    <members>RLLP_OppRollup_SCHED</members>
    <members>RLLP_OppRollup_TDTM</members>
    <members>RLLP_OppRollup_TEST</members>
    <members>RLLP_OppRollup_UTIL</members>
    <members>STTG_AffiliationsSettings_CTRL</members>
    <members>STTG_AffiliationsSettings_TEST</members>
    <members>STTG_Contacts_CTRL</members>
    <members>STTG_HouseholdsSettings_CTRL</members>
    <members>STTG_HouseholdsSettings_TEST</members>
    <members>STTG_PaymentMapping_CTRL</members>
    <members>STTG_RecurringDonations_CTRL</members>
    <members>STTG_Relationships_CTRL</members>
    <members>STTG_UserRollupSettings_CTRL</members>
    <members>STTG_UserRollupSettings_TEST</members>
    <members>TDTM_ObjectDataGateway</members>
    <members>TDTM_Runnable</members>
    <members>TDTM_Runnable_TEST</members>
    <members>TDTM_TriggerActionHelper</members>
    <members>TDTM_TriggerHandler</members>
    <members>TDTM_iTableDataGateway</members>
    <members>UTIL_JobProgress_CTRL</members>
    <members>UTIL_Namespace</members>
    <members>UTIL_Namespace_TEST</members>
    <members>UTIL_RecordTypes</members>
    <members>UTIL_RecordTypes_TEST</members>
    <members>UTIL_UnitTestData_TEST</members>
    <name>ApexClass</name>
  </types>
  <types>
    <members>UTIL_JobProgress</members>
    <name>ApexComponent</name>
  </types>
  <types>
    <members>ACCT_ViewOverride</members>
    <members>BDE_BatchEntry</members>
    <members>CON_ContactMerge</members>
    <members>HH_CampaignDedupeBTN</members>
    <members>HH_ManageHHAccount</members>
    <members>HH_ManageHousehold</members>
    <members>LD_LeadConvertOverride</members>
    <members>OPP_MatchingDonationsBTN</members>
    <members>PMT_PaymentWizard</members>
    <members>RD_AddDonationsBTN</members>
    <members>REL_RelationshipsViewer</members>
    <members>RLLP_OppRollup</members>
    <members>STTG_Contacts</members>
    <members>STTG_HouseholdSettings</members>
    <members>STTG_PaymentMapping</members>
    <members>STTG_RecurringDonations</members>
    <members>STTG_Relationships</members>
    <members>STTG_UserRollupSettings</members>
    <members>STTG_affiliationsSettings</members>
    <name>ApexPage</name>
  </types>
  <types>
    <members>REL_RelationshipCampaignMembers</members>
    <members>REL_Relationships</members>
    <members>TDTM_Affiliation</members>
    <members>TDTM_Contact</members>
    <members>TDTM_HouseholdObject</members>
    <members>TDTM_Opportunity</members>
    <members>TDTM_RecurringDonation</members>
    <name>ApexTrigger</name>
  </types>
  <types>
    <members>Cumulus</members>
    <name>CustomApplication</name>
  </types>
  <types>
    <members>Account.Batch__c</members>
    <members>Batch_Data_Entry_Settings__c.Allow_Blank_Opportunity_Names__c</members>
    <members>Batch_Data_Entry_Settings__c.Opportunity_Naming__c</members>
    <members>Batch__c.Batch_Status__c</members>
    <members>Batch__c.Description__c</members>
    <members>Batch__c.Number_of_Items__c</members>
    <members>Batch__c.Object_Name__c</members>
    <members>Contact.Batch__c</members>
    <members>Contact.HHId__c</members>
    <members>Contact.Primary_Affiliation__c</members>
    <members>Error_Settings__c.Email_List__c</members>
    <members>Error_Settings__c.Email_Notifications__c</members>
    <members>Error_Settings__c.Store_Errors__c</members>
    <members>Error__c.Context_Type__c</members>
    <members>Error__c.Datetime__c</members>
    <members>Error__c.Error_Type__c</members>
    <members>Error__c.Full_Message__c</members>
    <members>Error__c.Module_Type__c</members>
    <members>Error__c.Object_Type__c</members>
    <members>Error__c.Record_URL__c</members>
    <members>Error__c.Stack_Trace__c</members>
    <members>Lead.Batch__c</members>
    <members>Opportunity.Batch__c</members>
    <members>Trigger_Handler__c.Active__c</members>
    <members>Trigger_Handler__c.Asynchronous__c</members>
    <members>Trigger_Handler__c.Class__c</members>
    <members>Trigger_Handler__c.Load_Order__c</members>
    <members>Trigger_Handler__c.Object__c</members>
    <members>Trigger_Handler__c.Trigger_Action__c</members>
    <name>CustomField</name>
  </types>
  <types>
    <members>Account</members>
    <members>Batch_Data_Entry_Settings__c</members>
    <members>Batch__c</members>
    <members>Contact</members>
    <members>Error_Settings__c</members>
    <members>Error__c</members>
    <members>Lead</members>
    <members>Opportunity</members>
    <members>Trigger_Handler__c</members>
    <name>CustomObject</name>
  </types>
  <types>
    <members>About_Cumulus</members>
    <members>Affiliations_Settings</members>
    <members>Batch_Data_Entry</members>
    <members>Contact_Merge</members>
    <members>Contacts_Settings</members>
    <members>Household_Settings</members>
    <members>Opportunity_Rollup</members>
    <members>Payment_Mapping</members>
    <members>Recurring_Donations_Settings</members>
    <members>Relationships_Settings</members>
    <members>Trigger_Handler__c</members>
    <members>User_Rollup_Settings</members>
    <name>CustomTab</name>
  </types>
  <types>
    <members>Account.BDE_Entry_FS</members>
    <members>Account.BDE_List_FS</members>
    <members>Account.Manage_Household_Custom</members>
    <members>Batch__c.BatchDetailView</members>
    <members>Contact.BDE_Entry_FS</members>
    <members>Contact.BDE_List_FS</members>
    <members>Lead.BDE_Entry_FS</members>
    <members>Lead.BDE_List_FS</members>
    <members>Opportunity.BDE_Entry_FS</members>
    <members>Opportunity.BDE_List_FS</members>
    <name>FieldSet</name>
  </types>
  <types>
    <members>Account.HH_Accounts</members>
    <members>Batch__c.All</members>
    <members>Batch__c.Completed_Batches</members>
    <members>Batch__c.Open_Batches</members>
    <members>Trigger_Handler__c.All</members>
    <name>ListView</name>
  </types>
  <types>
    <members>Account.HH_Account</members>
    <name>RecordType</name>
  </types>
  <types>
    <members>BDE_jQTSSkin</members>
    <members>BDE_jqtablesorter</members>
    <members>ManageHouseholdcss</members>
    <members>ManageHouseholdjs</members>
    <name>StaticResource</name>
  </types>
  <version>29.0</version>
=======
    <types>
        <members>*</members>
        <name>ApexClass</name>
    </types>
    <types>
        <members>*</members>
        <name>ApexComponent</name>
    </types>
    <types>
        <members>*</members>
        <name>ApexPage</name>
    </types>
    <types>
        <members>*</members>
        <name>ApexTrigger</name>
    </types>
    <types>
        <members>*</members>
        <name>CustomApplication</name>
    </types>
    <types>
        <members>*</members>
        <name>CustomLabels</name>
    </types>
    <types>
        <members>*</members>
        <members>Account</members>
        <members>Contact</members>
        <members>Lead</members>
        <members>Opportunity</members>
        <name>CustomObject</name>
    </types>
    <types>
        <members>*</members>
        <name>CustomTab</name>
    </types>
    <types>
        <members>*</members>
        <name>StaticResource</name>
    </types>
    <version>28.0</version>
>>>>>>> b54b67b4
</Package><|MERGE_RESOLUTION|>--- conflicted
+++ resolved
@@ -1,6 +1,5 @@
 <?xml version="1.0" encoding="UTF-8"?>
 <Package xmlns="http://soap.sforce.com/2006/04/metadata">
-<<<<<<< HEAD
   <fullName>Cumulus</fullName>
   <types>
     <members>ACCT_HHAccounts_TEST</members>
@@ -59,11 +58,14 @@
     <members>RD_ProcessControl</members>
     <members>RD_RecurringDonations</members>
     <members>RD_RecurringDonations_BATCH</members>
+    <members>RD_RecurringDonations_Opp_TDTM</members>
     <members>RD_RecurringDonations_SCHED</members>
     <members>RD_RecurringDonations_TDTM</members>
     <members>RD_RecurringDonations_TEST</members>
     <members>REL_ProcessControl</members>
     <members>REL_RelationshipsViewer_CTRL</members>
+    <members>REL_Relationships_Cm_TDTM</members>
+    <members>REL_Relationships_Con_TDTM</members>
     <members>REL_Relationships_TDTM</members>
     <members>REL_Relationships_TEST</members>
     <members>REL_Utils</members>
@@ -75,32 +77,57 @@
     <members>RLLP_OppRollup_TDTM</members>
     <members>RLLP_OppRollup_TEST</members>
     <members>RLLP_OppRollup_UTIL</members>
-    <members>STTG_AffiliationsSettings_CTRL</members>
-    <members>STTG_AffiliationsSettings_TEST</members>
-    <members>STTG_Contacts_CTRL</members>
-    <members>STTG_HouseholdsSettings_CTRL</members>
-    <members>STTG_HouseholdsSettings_TEST</members>
-    <members>STTG_PaymentMapping_CTRL</members>
-    <members>STTG_RecurringDonations_CTRL</members>
-    <members>STTG_Relationships_CTRL</members>
-    <members>STTG_UserRollupSettings_CTRL</members>
-    <members>STTG_UserRollupSettings_TEST</members>
+    <members>STG_DataBoundMultiSelect_CTRL</members>
+    <members>STG_Panel</members>
+    <members>STG_PanelAffiliations_CTRL</members>
+    <members>STG_PanelBDE_CTRL</members>
+    <members>STG_PanelContactRoles_CTRL</members>
+    <members>STG_PanelContacts_CTRL</members>
+    <members>STG_PanelErrorLog_CTRL</members>
+    <members>STG_PanelHouseholds_CTRL</members>
+    <members>STG_PanelLeads_CTRL</members>
+    <members>STG_PanelMembership_CTRL</members>
+    <members>STG_PanelOppBatch_CTRL</members>
+    <members>STG_PanelOppRollups_CTRL</members>
+    <members>STG_PanelOpps_CTRL</members>
+    <members>STG_PanelPaymentMapping_CTRL</members>
+    <members>STG_PanelRDBatch_CTRL</members>
+    <members>STG_PanelRDCustomFieldMapping_CTRL</members>
+    <members>STG_PanelRDCustomInstallment_CTRL</members>
+    <members>STG_PanelRD_CTRL</members>
+    <members>STG_PanelRelAuto_CTRL</members>
+    <members>STG_PanelRelReciprocal_CTRL</members>
+    <members>STG_PanelRel_CTRL</members>
+    <members>STG_PanelTDTM_CTRL</members>
+    <members>STG_PanelUserRollup_CTRL</members>
+    <members>STG_SettingsManager_CTRL</members>
+    <members>STG_SettingsManager_TEST</members>
+    <members>STG_SettingsService</members>
+    <members>STTG_InstallScript</members>
+    <members>STTG_InstallScript_TEST</members>
+    <members>TDTM_DefaultConfig</members>
     <members>TDTM_ObjectDataGateway</members>
     <members>TDTM_Runnable</members>
     <members>TDTM_Runnable_TEST</members>
     <members>TDTM_TriggerActionHelper</members>
     <members>TDTM_TriggerHandler</members>
     <members>TDTM_iTableDataGateway</members>
+    <members>UTIL_Describe</members>
+    <members>UTIL_Describe_TEST</members>
     <members>UTIL_JobProgress_CTRL</members>
     <members>UTIL_Namespace</members>
     <members>UTIL_Namespace_TEST</members>
     <members>UTIL_RecordTypes</members>
     <members>UTIL_RecordTypes_TEST</members>
+    <members>UTIL_SoqlListView_CTRL</members>
     <members>UTIL_UnitTestData_TEST</members>
+    <members>UTIL_iSoqlListViewConsumer</members>
     <name>ApexClass</name>
   </types>
   <types>
+    <members>STG_DataBoundMultiSelect</members>
     <members>UTIL_JobProgress</members>
+    <members>UTIL_SoqlListView</members>
     <name>ApexComponent</name>
   </types>
   <types>
@@ -116,13 +143,29 @@
     <members>RD_AddDonationsBTN</members>
     <members>REL_RelationshipsViewer</members>
     <members>RLLP_OppRollup</members>
-    <members>STTG_Contacts</members>
-    <members>STTG_HouseholdSettings</members>
-    <members>STTG_PaymentMapping</members>
-    <members>STTG_RecurringDonations</members>
-    <members>STTG_Relationships</members>
-    <members>STTG_UserRollupSettings</members>
-    <members>STTG_affiliationsSettings</members>
+    <members>STG_PanelAffiliations</members>
+    <members>STG_PanelBDE</members>
+    <members>STG_PanelContactRoles</members>
+    <members>STG_PanelContacts</members>
+    <members>STG_PanelErrorLog</members>
+    <members>STG_PanelHome</members>
+    <members>STG_PanelHouseholds</members>
+    <members>STG_PanelLeads</members>
+    <members>STG_PanelMembership</members>
+    <members>STG_PanelOppBatch</members>
+    <members>STG_PanelOppRollups</members>
+    <members>STG_PanelOpps</members>
+    <members>STG_PanelPaymentMapping</members>
+    <members>STG_PanelRD</members>
+    <members>STG_PanelRDBatch</members>
+    <members>STG_PanelRDCustomFieldMapping</members>
+    <members>STG_PanelRDCustomInstallment</members>
+    <members>STG_PanelRel</members>
+    <members>STG_PanelRelAuto</members>
+    <members>STG_PanelRelReciprocal</members>
+    <members>STG_PanelTDTM</members>
+    <members>STG_PanelUserRollup</members>
+    <members>STG_SettingsManager</members>
     <name>ApexPage</name>
   </types>
   <types>
@@ -137,6 +180,7 @@
   </types>
   <types>
     <members>Cumulus</members>
+    <members>Nonprofit_CRM</members>
     <name>CustomApplication</name>
   </types>
   <types>
@@ -172,6 +216,17 @@
     <name>CustomField</name>
   </types>
   <types>
+    <members>NPSP_Settings_title</members>
+    <members>labelListViewFirst</members>
+    <members>labelListViewLast</members>
+    <members>labelListViewNext</members>
+    <members>labelListViewPageInfo</members>
+    <members>labelListViewPrevious</members>
+    <members>labelMessageLoading</members>
+    <members>labelShowMore</members>
+    <name>CustomLabel</name>
+  </types>
+  <types>
     <members>Account</members>
     <members>Batch_Data_Entry_Settings__c</members>
     <members>Batch__c</members>
@@ -184,18 +239,10 @@
     <name>CustomObject</name>
   </types>
   <types>
-    <members>About_Cumulus</members>
-    <members>Affiliations_Settings</members>
     <members>Batch_Data_Entry</members>
     <members>Contact_Merge</members>
-    <members>Contacts_Settings</members>
-    <members>Household_Settings</members>
-    <members>Opportunity_Rollup</members>
-    <members>Payment_Mapping</members>
-    <members>Recurring_Donations_Settings</members>
-    <members>Relationships_Settings</members>
-    <members>Trigger_Handler__c</members>
-    <members>User_Rollup_Settings</members>
+    <members>Cumulus_Settings</members>
+    <members>NPSP_Settings</members>
     <name>CustomTab</name>
   </types>
   <types>
@@ -226,52 +273,10 @@
   <types>
     <members>BDE_jQTSSkin</members>
     <members>BDE_jqtablesorter</members>
+    <members>CollapsibleListJS</members>
     <members>ManageHouseholdcss</members>
     <members>ManageHouseholdjs</members>
     <name>StaticResource</name>
   </types>
   <version>29.0</version>
-=======
-    <types>
-        <members>*</members>
-        <name>ApexClass</name>
-    </types>
-    <types>
-        <members>*</members>
-        <name>ApexComponent</name>
-    </types>
-    <types>
-        <members>*</members>
-        <name>ApexPage</name>
-    </types>
-    <types>
-        <members>*</members>
-        <name>ApexTrigger</name>
-    </types>
-    <types>
-        <members>*</members>
-        <name>CustomApplication</name>
-    </types>
-    <types>
-        <members>*</members>
-        <name>CustomLabels</name>
-    </types>
-    <types>
-        <members>*</members>
-        <members>Account</members>
-        <members>Contact</members>
-        <members>Lead</members>
-        <members>Opportunity</members>
-        <name>CustomObject</name>
-    </types>
-    <types>
-        <members>*</members>
-        <name>CustomTab</name>
-    </types>
-    <types>
-        <members>*</members>
-        <name>StaticResource</name>
-    </types>
-    <version>28.0</version>
->>>>>>> b54b67b4
 </Package>