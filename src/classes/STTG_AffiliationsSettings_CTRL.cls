--- conflicted
+++ resolved
@@ -8,20 +8,12 @@
     }
     
     public npe5__affiliations_Settings__c getSettings() {
-<<<<<<< HEAD
-        pageSettings = AFFL_AffiliationsHelper.getAffiliationsSettings();
-=======
         pageSettings = AFFL_Affiliations_UTIL.getAffiliationsSettings();
->>>>>>> 5e28ffb1
         return pageSettings;
     }
     //we can't do a DML in a getter, so I call it from the action of the page
     public PageReference getSettingsFirstTime() {
-<<<<<<< HEAD
-        pageSettings = AFFL_AffiliationsHelper.getAffiliationsSettings();
-=======
         pageSettings = AFFL_Affiliations_UTIL.getAffiliationsSettings();
->>>>>>> 5e28ffb1
         return null;
     }
     
