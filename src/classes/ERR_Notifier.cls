/*
    Copyright (c) 2014, Salesforce.com Foundation
    All rights reserved.
    
    Redistribution and use in source and binary forms, with or without
    modification, are permitted provided that the following conditions are met:
    
    * Redistributions of source code must retain the above copyright
      notice, this list of conditions and the following disclaimer.
    * Redistributions in binary form must reproduce the above copyright
      notice, this list of conditions and the following disclaimer in the
      documentation and/or other materials provided with the distribution.
    * Neither the name of the Salesforce.com Foundation nor the names of
      its contributors may be used to endorse or promote products derived
      from this software without specific prior written permission.

    THIS SOFTWARE IS PROVIDED BY THE COPYRIGHT HOLDERS AND CONTRIBUTORS
    "AS IS" AND ANY EXPRESS OR IMPLIED WARRANTIES, INCLUDING, BUT NOT 
    LIMITED TO, THE IMPLIED WARRANTIES OF MERCHANTABILITY AND FITNESS 
    FOR A PARTICULAR PURPOSE ARE DISCLAIMED. IN NO EVENT SHALL THE 
    COPYRIGHT HOLDER OR CONTRIBUTORS BE LIABLE FOR ANY DIRECT, INDIRECT, 
    INCIDENTAL, SPECIAL, EXEMPLARY, OR CONSEQUENTIAL DAMAGES (INCLUDING, 
    BUT NOT LIMITED TO, PROCUREMENT OF SUBSTITUTE GOODS OR SERVICES; 
    LOSS OF USE, DATA, OR PROFITS; OR BUSINESS INTERRUPTION) HOWEVER 
    CAUSED AND ON ANY THEORY OF LIABILITY, WHETHER IN CONTRACT, STRICT 
    LIABILITY, OR TORT (INCLUDING NEGLIGENCE OR OTHERWISE) ARISING IN 
    ANY WAY OUT OF THE USE OF THIS SOFTWARE, EVEN IF ADVISED OF THE 
    POSSIBILITY OF SUCH DAMAGE.
*/
/**
* @author Salesforce.com Foundation
* @date 2014
* @description Class that notifies specific users on error through email and/or Chatter 
*/
public with sharing class ERR_Notifier {

    public static NotificationOptions notificationOptions = new NotificationOptions();
    
    public class NotificationOptions {
        public final String sysAdmins = 'All Sys Admins';
        public final String user = '005';  //specific user (should be a system admin)
        public final String chatterGroup = '0F9'; //chatter group
    }

    public static void sendErrorNotifications(ERR_Handler.Context context) {
<<<<<<< HEAD
        Error_Settings__c errorSettings = UTIL_CustomSettingsFacade.getErrorSettings();
        String errorNotifRecipient = errorSettings.Error_Notifications_To__c;
            
        if (errorSettings.Error_Notifications_On__c == true && errorNotifRecipient != null) {
=======
        String errorNotifRecipient = Error_Settings__c.getOrgDefaults().Error_Notifications_To__c;

        if (Error_Settings__c.getOrgDefaults().Error_Notifications_On__c == true && errorNotifRecipient != null) {
>>>>>>> b8453ea8
            //We will post to chatter, if enabled
            if(errorNotifRecipient instanceof id && errorNotifRecipient.startsWith(NotificationOptions.chatterGroup) 
            && Schema.SObjectType.User.isFeedEnabled()) {
                postErrorsToChatter(errorNotifRecipient);
            //We will send email
            } else {
                List<String> sendList = new List<String>();
                if (errorNotifRecipient instanceof id && errorNotifRecipient.startsWith(NotificationOptions.user)) {
                    List<User> useremaillist = new List<User>(); 
                    useremaillist = [select email from User where id = :errorNotifRecipient and isActive = true];
                    for (User u : useremaillist)
                        sendList.add(u.email);
                } else if(errorNotifRecipient == NotificationOptions.sysAdmins) {
                    list<User> sysadminlist = [select email from User where User.Profile.Name = 'System Administrator' and isActive = true];
                    for (User u : sysadminlist) {
                        sendList.add(u.email);
                    }
                }
                sendEmailNotifications(context, sendList);
            }
        }
    }

    private static void sendEmailNotifications(ERR_Handler.Context context, List<String> sendList) {
        if (!system.isBatch() && !system.isFuture() && Limits.getFutureCalls() < Limits.getLimitFutureCalls()) {
            sendErrorQueueEmailNotificationFuture(sendList);
        } else if (system.isFuture()) {
            sendErrorQueueEmailNotification(context, sendList);
        }
    }

    @future
    private static void sendErrorQueueEmailNotificationFuture(List<String> sendList) { 
        sendErrorQueueEmailNotification(null, sendList); 
    }

    private static void sendErrorQueueEmailNotification(ERR_Handler.Context context, List<String> sendList) {
        List<Error__c> errors = [select Id, Error_Type__c, Datetime__c, Full_Message__c, Record_URL__c, Context_Type__c,
                                        Stack_Trace__c from Error__c where Email_Sent__c = false];

        if (!errors.isEmpty() && !sendList.isEmpty()) {
            Messaging.SingleEmailMessage sme = createEmailMessage(context, errors, sendList);
            Messaging.sendEmail(new Messaging.SingleEmailMessage[]{sme});

            for(Error__c error : errors)
                error.Email_Sent__c = true;

            update errors;
        }
    }

    private static Messaging.SingleEmailMessage createEmailMessage(ERR_Handler.Context context, List<Error__c> rdeqList, List<String> sendList) {
        Messaging.SingleEmailMessage mail = new Messaging.SingleEmailMessage();
        mail.setUseSignature(false);
        mail.setReplyTo('donotreply@salesforcefoundation.org');
        mail.setSenderDisplayName('Nonprofit Starter Pack');
        mail.setSubject('NPSP Error');
        string bodyString = '';
        if (context == ERR_Handler.Context.RD)
            bodyString += system.label.npe03.RecurringDonationErrorEmailBody;
        bodyString += '\n\nErrors:';
        Integer i = 1;
        for (Error__c rdeq : rdeqlist){
            bodystring += '\n\n----------\n Error #' + i + ': \n' + getErrorMessageBody(rdeq);
            i++;
        }
        mail.setPlainTextBody(bodyString);
        mail.setToAddresses(sendList); 
        return mail;        
    }

    public static void postErrorsToChatter(String chatterGroupId) {

        if(chatterGroupId instanceof Id) {
            SObject collaborationGroup = Database.query('select Id, Name from CollaborationGroup where id = :chatterGroupId');
            List<Error__c> errors = [select Id, Error_Type__c, Datetime__c, Full_Message__c, Record_URL__c, Context_Type__c,
                                        Stack_Trace__c from Error__c where Posted_in_Chatter__c = false];    

            if (!errors.isEmpty()) {
                List<SObject> postsToInsert = new List<SObject>();
                for(Error__c error : errors) {
                    SObject post = (SObject)System.Type.forName('FeedItem').newInstance();
                    post.put('Title', 'NPSP Error');
                    String body = getErrorMessageBody(error);
                    post.put('Body', body);
                    post.put('ParentId', collaborationGroup.Id);
                    postsToInsert.add(post);
                    error.Posted_in_Chatter__c = true;
                }
                insert postsToInsert;
                update errors; //we don't want to post the same errors again    
            }
        }
    }

    private static String getErrorMessageBody(Error__c error) {
        String body = '\nError Type: ' + error.Error_Type__c;
        body += '\nError Date: ' + error.Datetime__c;
        body += '\nMessage: "' + error.Full_Message__c + '"';
        if(error.Record_URL__c != null)
            body += '\n' + error.Record_URL__c;
        if(error.Context_Type__c != null)
            body += '\nContext: ' + error.Context_Type__c;
        body += '\n\nStack Trace:\n ' + error.Stack_Trace__c;
        return body;
    }
<<<<<<< HEAD
    
    // verify error settings are still valid - called by Health Check
    public static void verifyErrorSettings(STG_PanelHealthCheck_CTRL ctrl) {
        
        Error_Settings__c es = UTIL_CustomSettingsFacade.getErrorSettings();
=======

    public static Error_Settings__c getErrorSettings() {
        return UTIL_CustomSettingsFacade.getErrorSettings(NotificationOptions.sysAdmins);
    }

    // verify error settings are still valid - called by Health Check
    public static void verifyErrorSettings(STG_PanelHealthCheck_CTRL ctrl) {

        Error_Settings__c es = getErrorSettings();
>>>>>>> b8453ea8
        String errorNotifRecipient = es.Error_Notifications_To__c;
        string strSetting;
        strSetting = UTIL_Describe.getFieldLabel(UTIL_Namespace.StrTokenNSPrefix('Error_Settings__c'), UTIL_Namespace.StrTokenNSPrefix('Error_Notifications_To__c'));

        if (es.Error_Notifications_On__c && errorNotifRecipient != null) {
            if (errorNotifRecipient != NotificationOptions.sysAdmins) {
                if (!(errorNotifRecipient instanceof id)) {
                    ctrl.createDR(strSetting, 'Error', label.healthDetailsInvalidErrorRecipient, 
                        string.format(label.healthSolutionEditSetting, new string[]{strSetting, Label.stgNavSystem, Label.stgNavErrorNotify}));
                    return;
                }
                if (errorNotifRecipient.startsWith(NotificationOptions.chatterGroup) && Schema.SObjectType.User.isFeedEnabled()) {
                    // verify chatter group exists
                    list<SObject> listCG = Database.query('select Id, Name from CollaborationGroup where id = :errorNotifRecipient');
                    if (listCG.size() == 0) {
                        ctrl.createDR(strSetting, 'Error', 
                            string.format(label.healthDetailsInvalidErrorChatterGroup, new string[]{errorNotifRecipient}),
                            string.format(label.healthSolutionEditSetting, new string[]{strSetting, Label.stgNavSystem, Label.stgNavErrorNotify}));
                        return;
                    }
                } else {
                    if (errorNotifRecipient.startsWith(NotificationOptions.user)) {
                        // verify user exists and is active
                        list<User> listUser = [select name, email, isActive from User where id = :errorNotifRecipient and isActive = true];
                        if (listUser.size() == 0) {
                            ctrl.createDR(strSetting, 'Error', 
                                string.format(label.healthDetailsInvalidErrorUser, new string[]{errorNotifRecipient}),
                                string.format(label.healthSolutionEditSetting, new string[]{strSetting, Label.stgNavSystem, Label.stgNavErrorNotify}));
                            return;    
                        }
                        if (listUser[0].isActive == false) { 
                            ctrl.createDR(strSetting, 'Error', 
                                string.format(label.healthDetailsInvalidErrorUser, new string[]{listUser[0].name}),
                                string.format(label.healthSolutionEditSetting, new string[]{strSetting, Label.stgNavSystem, Label.stgNavErrorNotify}));
                            return; 
                        }
                    }
                }
            }
        // settings ok.
        ctrl.createDR(strSetting, 'Success', null, label.healthLabelErrorRecipientValid);
        }
    }

    //For some reason this method does not seem to be working when the installation of the package fails. We'll
    //leave it here for future debugging purposes. 
    public static void sendEmailOnInstallError(Exception e, InstallContext context) {
        try {
            String userEmail = [Select Id, Email from User where Id =:context.installerID()].Email;  
            userEmail = UTIL_Namespace.sandboxEmailToRealEmail(userEmail);
            Messaging.SingleEmailMessage mail = new Messaging.SingleEmailMessage();
            mail.setUseSignature(false);
            mail.setReplyTo('donotreply@salesforcefoundation.org');
            mail.setSenderDisplayName('Nonprofit Starter Pack');
            mail.setSubject('NPSP Install Errors');
            String bodyString = Label.stgInstallScriptError;
            bodyString += '\n\n==========================. \n\n Error message: \n' + e.getMessage() + '\n\n'
            + 'Error stack trace: \n' + e.getStackTraceString();
            mail.setPlainTextBody(bodyString);      
            mail.setToAddresses(new String[]{'errors@salesforcefoundation.org', userEmail});
            Messaging.sendEmail(new Messaging.SingleEmailMessage[]{mail});
        } catch(Exception e2) {
            //Nothing to do here, as we don't want the install script to fail because emails could not be sent.
        }
    }
}<|MERGE_RESOLUTION|>--- conflicted
+++ resolved
@@ -43,16 +43,12 @@
     }
 
     public static void sendErrorNotifications(ERR_Handler.Context context) {
-<<<<<<< HEAD
+
         Error_Settings__c errorSettings = UTIL_CustomSettingsFacade.getErrorSettings();
         String errorNotifRecipient = errorSettings.Error_Notifications_To__c;
             
         if (errorSettings.Error_Notifications_On__c == true && errorNotifRecipient != null) {
-=======
-        String errorNotifRecipient = Error_Settings__c.getOrgDefaults().Error_Notifications_To__c;
-
-        if (Error_Settings__c.getOrgDefaults().Error_Notifications_On__c == true && errorNotifRecipient != null) {
->>>>>>> b8453ea8
+
             //We will post to chatter, if enabled
             if(errorNotifRecipient instanceof id && errorNotifRecipient.startsWith(NotificationOptions.chatterGroup) 
             && Schema.SObjectType.User.isFeedEnabled()) {
@@ -159,23 +155,11 @@
         body += '\n\nStack Trace:\n ' + error.Stack_Trace__c;
         return body;
     }
-<<<<<<< HEAD
     
     // verify error settings are still valid - called by Health Check
     public static void verifyErrorSettings(STG_PanelHealthCheck_CTRL ctrl) {
         
         Error_Settings__c es = UTIL_CustomSettingsFacade.getErrorSettings();
-=======
-
-    public static Error_Settings__c getErrorSettings() {
-        return UTIL_CustomSettingsFacade.getErrorSettings(NotificationOptions.sysAdmins);
-    }
-
-    // verify error settings are still valid - called by Health Check
-    public static void verifyErrorSettings(STG_PanelHealthCheck_CTRL ctrl) {
-
-        Error_Settings__c es = getErrorSettings();
->>>>>>> b8453ea8
         String errorNotifRecipient = es.Error_Notifications_To__c;
         string strSetting;
         strSetting = UTIL_Describe.getFieldLabel(UTIL_Namespace.StrTokenNSPrefix('Error_Settings__c'), UTIL_Namespace.StrTokenNSPrefix('Error_Notifications_To__c'));
