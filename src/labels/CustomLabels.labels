--- conflicted
+++ resolved
@@ -276,14 +276,14 @@
         <value>You cannot verify more than 100 addresses at a time.</value>
     </labels>
     <labels>
-<<<<<<< HEAD
         <fullName>CampaignMemberStatusOmit</fullName>
         <categories>Opportunity, Campaign Member</categories>
         <language>en_US</language>
         <protected>false</protected>
         <shortDescription>CampaignMemberStatusOmit</shortDescription>
         <value>omit</value>
-=======
+    </labels>
+    <labels>
         <fullName>CONV_Accept_Risk</fullName>
         <language>en_US</language>
         <protected>false</protected>
@@ -576,7 +576,6 @@
         <protected>false</protected>
         <shortDescription>What This Tool Does</shortDescription>
         <value>What This Tool Does</value>
->>>>>>> ac9ddfa0
     </labels>
     <labels>
         <fullName>HiddenForSecurity</fullName>
