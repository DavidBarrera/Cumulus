/*
    Copyright (c) 2014, Salesforce.com Foundation
    All rights reserved.
    
    Redistribution and use in source and binary forms, with or without
    modification, are permitted provided that the following conditions are met:
    
    * Redistributions of source code must retain the above copyright
      notice, this list of conditions and the following disclaimer.
    * Redistributions in binary form must reproduce the above copyright
      notice, this list of conditions and the following disclaimer in the
      documentation and/or other materials provided with the distribution.
    * Neither the name of the Salesforce.com Foundation nor the names of
      its contributors may be used to endorse or promote products derived
      from this software without specific prior written permission.
 
    THIS SOFTWARE IS PROVIDED BY THE COPYRIGHT HOLDERS AND CONTRIBUTORS
    "AS IS" AND ANY EXPRESS OR IMPLIED WARRANTIES, INCLUDING, BUT NOT 
    LIMITED TO, THE IMPLIED WARRANTIES OF MERCHANTABILITY AND FITNESS 
    FOR A PARTICULAR PURPOSE ARE DISCLAIMED. IN NO EVENT SHALL THE 
    COPYRIGHT HOLDER OR CONTRIBUTORS BE LIABLE FOR ANY DIRECT, INDIRECT, 
    INCIDENTAL, SPECIAL, EXEMPLARY, OR CONSEQUENTIAL DAMAGES (INCLUDING, 
    BUT NOT LIMITED TO, PROCUREMENT OF SUBSTITUTE GOODS OR SERVICES; 
    LOSS OF USE, DATA, OR PROFITS; OR BUSINESS INTERRUPTION) HOWEVER 
    CAUSED AND ON ANY THEORY OF LIABILITY, WHETHER IN CONTRACT, STRICT 
    LIABILITY, OR TORT (INCLUDING NEGLIGENCE OR OTHERWISE) ARISING IN 
    ANY WAY OUT OF THE USE OF THIS SOFTWARE, EVEN IF ADVISED OF THE 
    POSSIBILITY OF SUCH DAMAGE.
*/
/**
* @author Salesforce.com Foundation
* @date 2011 (1.x)
* @description Constants and helper methods used for common settings in npe01: account model, default contact role, etc. 
*/
public with sharing class CAO_Constants {
    //One-to-One value for system processor field
    public static final String ONE_TO_ONE_PROCESSOR = 'One-to-One';
    //One-to-One org type value
<<<<<<< HEAD
    public static final String ONE_TO_ONE_ORGANIZATION_TYPE = 'One-to-One Individual';
    
=======
    global static final String ONE_TO_ONE_ORGANIZATION_TYPE = 'One-to-One Individual';

>>>>>>> bf88cc6e
    //Bucket value for system processor field
    public static final String BUCKET_PROCESSOR = 'Individual';
    //Buck org type value
    public static final String BUCKET_ORGANIZATION_TYPE = 'Bucket Individual';
    //Bucket Account name
<<<<<<< HEAD
    public static  String BUCKET_ACCOUNT_NAME = 'Individual';
    
=======
    global static  String BUCKET_ACCOUNT_NAME = 'Individual';

>>>>>>> bf88cc6e
    //HH_Account value for system processor field
    public static final String HH_ACCOUNT_PROCESSOR = 'HH Account';
    //HH_Account type value
    public static final String HH_ACCOUNT_TYPE = 'HH Account';

<<<<<<< HEAD
    public static npe01__Contacts_and_Orgs_Settings__c ContactsSettings;
    
    public static  string CONTACT_FIRSTNAME_FOR_TESTS = 'test';
    public static  string CONTACT_LASTNAME_FOR_TESTS = 'Contact_forTests';
    
    public static  string CONTACT_EMAIL_FOR_TESTS = 'junk@test.net';
    public static  string CONTACT_PREFERRED_EMAIL_FOR_TESTS = 'Work';
    public static  string CONTACT_PHONE_FOR_TESTS = '206-777-8888';
    public static  string CONTACT_PREFERRED_PHONE_FOR_TESTS = 'Work';
    
    public static  string INDIVIDUAL_ACCOUNT_NAME_FOR_TESTS = 'IndividualAccountNameForTests';
    
    
    
=======
    global static npe01__Contacts_and_Orgs_Settings__c ContactsSettings;

    global static  string CONTACT_FIRSTNAME_FOR_TESTS = 'test';
    global static  string CONTACT_LASTNAME_FOR_TESTS = 'Contact_forTests';

    global static  string CONTACT_EMAIL_FOR_TESTS = 'junk@test.net';
    global static  string CONTACT_PREFERRED_EMAIL_FOR_TESTS = 'Work';
    global static  string CONTACT_PHONE_FOR_TESTS = '206-777-8888';
    global static  string CONTACT_PREFERRED_PHONE_FOR_TESTS = 'Work';
    
    global static  string INDIVIDUAL_ACCOUNT_NAME_FOR_TESTS = 'IndividualAccountNameForTests';

>>>>>>> bf88cc6e
    //get the settings. handles the case where the managed value doesn't exist yet
    public static npe01__Contacts_and_Orgs_Settings__c getContactsSettings() {
        boolean usedToBeOneToOne = false;
        boolean usedToBeBucket = false;
        //if no settings exist, create defaults
        if (ContactsSettings == null) {
            //first see if we already have settings
            ContactsSettings = npe01__Contacts_and_Orgs_Settings__c.getOrgDefaults();
            //system.debug(npe01__Contacts_and_Orgs_Settings__c.getOrgDefaults());
            
            if (ContactsSettings.Id == null) { 
                ContactsSettings.npe01__Account_Processor__c = HH_ACCOUNT_PROCESSOR;                	
                
                //this setting does nothing, but needs to be extracted from the tests before removing
                ContactsSettings.npe01__Enable_Opportunity_Contact_Role_Trigger__c = false;
                ContactsSettings.npe01__Payments_Enabled__c  = true;
                ContactsSettings.npe01__Opportunity_Contact_Role_Default_role__c = 'Donor';
                ContactsSettings.Setupownerid = UserInfo.getOrganizationId();
                //this is not allowed...
                insert ContactsSettings;
            }
        }
        return ContactsSettings;
    }
<<<<<<< HEAD
    
    public static npe01__Contacts_and_Orgs_Settings__c getContactsSettingsForTests(npe01__Contacts_and_Orgs_Settings__c mySettings) {
        
=======

    global static npe01__Contacts_and_Orgs_Settings__c getContactsSettingsForTests(npe01__Contacts_and_Orgs_Settings__c mySettings) {

>>>>>>> bf88cc6e
        //clear out whatever settings exist
        delete [select id from npe01__Contacts_and_Orgs_Settings__c];

        //create our own based on what's passed in from the test 
        ContactsSettings = new npe01__Contacts_and_Orgs_Settings__c (
            npe01__One_to_One_RecordTypeID__c = mySettings.npe01__One_to_One_RecordTypeID__c, 
            npe01__HH_Account_RecordTypeID__c = mySettings.npe01__HH_Account_RecordTypeID__c,
            npe01__Account_Processor__c = mySettings.npe01__Account_Processor__c,
            npe01__Enable_Opportunity_Contact_Role_Trigger__c = mySettings.npe01__Enable_Opportunity_Contact_Role_Trigger__c,
            npe01__Opportunity_Contact_Role_Default_role__c = mySettings.npe01__Opportunity_Contact_Role_Default_role__c,
            npe01__Disable_Account_Model_Trigger__c = mySettings.npe01__Disable_Account_Model_Trigger__c,
            npe01__Payments_Enabled__c = mySettings.npe01__Payments_Enabled__c
            );
        insert ContactsSettings;
        return ContactsSettings;
    }

<<<<<<< HEAD
    /*
     //method to tell which model we're currently in for Accounts
    public static boolean isOneToOne() {
        boolean isOneToOneModel;
        isOneToOneModel = false;
        Schema.DescribeFieldResult F = Schema.sObjectType.Contact.fields.npe01__npe01__SystemAccountProcessor__c; 
        List<Schema.PicklistEntry> P = F.getPicklistValues();
        for(Schema.PicklistEntry pe : P){
            if (pe.isDefaultValue()){
                if(pe.getValue()==CAO_Constants.ONE_TO_ONE_PROCESSOR){ isOneToOneModel = true;}
            }
        }
        
        return isOneToOneModel;
    }
    */
    public static boolean isOneToOne() {        
=======
    global static boolean isOneToOne() {
>>>>>>> bf88cc6e
        //if no settings exist, create defaults
        if (CAO_Constants.getContactsSettings().npe01__Account_Processor__c==ONE_TO_ONE_PROCESSOR) {
            return true;
        } else {
            return false;
        }
    }
<<<<<<< HEAD
    
    public static boolean isBucketModel() {
        return (CAO_Constants.getContactsSettings().npe01__Account_Processor__c == BUCKET_PROCESSOR);
    }
    
    public static boolean isHHAccountModel() {
=======

    global static boolean isBucketModel() {
        return (CAO_Constants.getContactsSettings().npe01__Account_Processor__c == BUCKET_PROCESSOR);
    }

    global static boolean isHHAccountModel() {
>>>>>>> bf88cc6e
        return (CAO_Constants.getContactsSettings().npe01__Account_Processor__c == HH_ACCOUNT_PROCESSOR);
    }
    
    /// <name> triggerAction </name>
    /// <summary> contains possible actions for a trigger </summary>
    public enum triggerAction {beforeInsert, beforeUpdate, beforeDelete, afterInsert, afterUpdate, afterDelete, afterUndelete}

    public static Id IndividualAccountId;

    //variable for Account Name
    private static String IndividualAccountName = CAO_Constants.BUCKET_ACCOUNT_NAME;

<<<<<<< HEAD
    public static id GetIndividualAccountId () {
=======
    global static id getIndividualAccountId () {
>>>>>>> bf88cc6e
    
        // look up the ID if we haven't already done it
        if ( IndividualAccountId == null ) {
            List<Account> acct = [select id,npe01__SYSTEMISINDIVIDUAL__c,npe01__SYSTEM_AccountType__c from account where Name =:IndividualAccountName LIMIT 1];
            if(acct.size()>0){
                if(acct[0].npe01__SYSTEMISINDIVIDUAL__c==false || acct[0].npe01__SYSTEM_AccountType__c<>CAO_Constants.BUCKET_ORGANIZATION_TYPE){
                    acct[0].npe01__SYSTEMISINDIVIDUAL__c = true;
                    acct[0].npe01__SYSTEM_AccountType__c = CAO_Constants.BUCKET_ORGANIZATION_TYPE;
                    update acct[0];
                }
                IndividualAccountId = acct[0].id;
            }
        }
        return IndividualAccountId;
    }
<<<<<<< HEAD
    
    public static Id setIndividualAccountForTests(String accountName) {
=======

    global static Id setIndividualAccountForTests(String accountName) {
>>>>>>> bf88cc6e
        //create a fake Individual Account for tests

        Account individualAccountForTests = new Account(
            Name=accountName,
            npe01__SYSTEMISINDIVIDUAL__c = true,
            npe01__SYSTEM_AccountType__c = CAO_Constants.BUCKET_ORGANIZATION_TYPE
        );
        
        insert individualAccountForTests;

        CAO_Constants.BUCKET_ACCOUNT_NAME = accountName;
        IndividualAccountName = accountName;

        return individualAccountForTests.id;
    }
}<|MERGE_RESOLUTION|>--- conflicted
+++ resolved
@@ -32,50 +32,24 @@
 * @date 2011 (1.x)
 * @description Constants and helper methods used for common settings in npe01: account model, default contact role, etc. 
 */
-public with sharing class CAO_Constants {
+global with sharing class CAO_Constants {
     //One-to-One value for system processor field
-    public static final String ONE_TO_ONE_PROCESSOR = 'One-to-One';
+    global static final String ONE_TO_ONE_PROCESSOR = 'One-to-One';
     //One-to-One org type value
-<<<<<<< HEAD
-    public static final String ONE_TO_ONE_ORGANIZATION_TYPE = 'One-to-One Individual';
-    
-=======
     global static final String ONE_TO_ONE_ORGANIZATION_TYPE = 'One-to-One Individual';
 
->>>>>>> bf88cc6e
     //Bucket value for system processor field
-    public static final String BUCKET_PROCESSOR = 'Individual';
+    global static final String BUCKET_PROCESSOR = 'Individual';
     //Buck org type value
-    public static final String BUCKET_ORGANIZATION_TYPE = 'Bucket Individual';
+    global static final String BUCKET_ORGANIZATION_TYPE = 'Bucket Individual';
     //Bucket Account name
-<<<<<<< HEAD
-    public static  String BUCKET_ACCOUNT_NAME = 'Individual';
-    
-=======
     global static  String BUCKET_ACCOUNT_NAME = 'Individual';
 
->>>>>>> bf88cc6e
     //HH_Account value for system processor field
-    public static final String HH_ACCOUNT_PROCESSOR = 'HH Account';
+    global static final String HH_ACCOUNT_PROCESSOR = 'HH Account';
     //HH_Account type value
-    public static final String HH_ACCOUNT_TYPE = 'HH Account';
+    global static final String HH_ACCOUNT_TYPE = 'HH Account';
 
-<<<<<<< HEAD
-    public static npe01__Contacts_and_Orgs_Settings__c ContactsSettings;
-    
-    public static  string CONTACT_FIRSTNAME_FOR_TESTS = 'test';
-    public static  string CONTACT_LASTNAME_FOR_TESTS = 'Contact_forTests';
-    
-    public static  string CONTACT_EMAIL_FOR_TESTS = 'junk@test.net';
-    public static  string CONTACT_PREFERRED_EMAIL_FOR_TESTS = 'Work';
-    public static  string CONTACT_PHONE_FOR_TESTS = '206-777-8888';
-    public static  string CONTACT_PREFERRED_PHONE_FOR_TESTS = 'Work';
-    
-    public static  string INDIVIDUAL_ACCOUNT_NAME_FOR_TESTS = 'IndividualAccountNameForTests';
-    
-    
-    
-=======
     global static npe01__Contacts_and_Orgs_Settings__c ContactsSettings;
 
     global static  string CONTACT_FIRSTNAME_FOR_TESTS = 'test';
@@ -88,9 +62,8 @@
     
     global static  string INDIVIDUAL_ACCOUNT_NAME_FOR_TESTS = 'IndividualAccountNameForTests';
 
->>>>>>> bf88cc6e
     //get the settings. handles the case where the managed value doesn't exist yet
-    public static npe01__Contacts_and_Orgs_Settings__c getContactsSettings() {
+    global static npe01__Contacts_and_Orgs_Settings__c getContactsSettings() {
         boolean usedToBeOneToOne = false;
         boolean usedToBeBucket = false;
         //if no settings exist, create defaults
@@ -113,15 +86,9 @@
         }
         return ContactsSettings;
     }
-<<<<<<< HEAD
-    
-    public static npe01__Contacts_and_Orgs_Settings__c getContactsSettingsForTests(npe01__Contacts_and_Orgs_Settings__c mySettings) {
-        
-=======
 
     global static npe01__Contacts_and_Orgs_Settings__c getContactsSettingsForTests(npe01__Contacts_and_Orgs_Settings__c mySettings) {
 
->>>>>>> bf88cc6e
         //clear out whatever settings exist
         delete [select id from npe01__Contacts_and_Orgs_Settings__c];
 
@@ -139,27 +106,7 @@
         return ContactsSettings;
     }
 
-<<<<<<< HEAD
-    /*
-     //method to tell which model we're currently in for Accounts
-    public static boolean isOneToOne() {
-        boolean isOneToOneModel;
-        isOneToOneModel = false;
-        Schema.DescribeFieldResult F = Schema.sObjectType.Contact.fields.npe01__npe01__SystemAccountProcessor__c; 
-        List<Schema.PicklistEntry> P = F.getPicklistValues();
-        for(Schema.PicklistEntry pe : P){
-            if (pe.isDefaultValue()){
-                if(pe.getValue()==CAO_Constants.ONE_TO_ONE_PROCESSOR){ isOneToOneModel = true;}
-            }
-        }
-        
-        return isOneToOneModel;
-    }
-    */
-    public static boolean isOneToOne() {        
-=======
     global static boolean isOneToOne() {
->>>>>>> bf88cc6e
         //if no settings exist, create defaults
         if (CAO_Constants.getContactsSettings().npe01__Account_Processor__c==ONE_TO_ONE_PROCESSOR) {
             return true;
@@ -167,21 +114,12 @@
             return false;
         }
     }
-<<<<<<< HEAD
-    
-    public static boolean isBucketModel() {
-        return (CAO_Constants.getContactsSettings().npe01__Account_Processor__c == BUCKET_PROCESSOR);
-    }
-    
-    public static boolean isHHAccountModel() {
-=======
 
     global static boolean isBucketModel() {
         return (CAO_Constants.getContactsSettings().npe01__Account_Processor__c == BUCKET_PROCESSOR);
     }
 
     global static boolean isHHAccountModel() {
->>>>>>> bf88cc6e
         return (CAO_Constants.getContactsSettings().npe01__Account_Processor__c == HH_ACCOUNT_PROCESSOR);
     }
     
@@ -194,11 +132,7 @@
     //variable for Account Name
     private static String IndividualAccountName = CAO_Constants.BUCKET_ACCOUNT_NAME;
 
-<<<<<<< HEAD
-    public static id GetIndividualAccountId () {
-=======
     global static id getIndividualAccountId () {
->>>>>>> bf88cc6e
     
         // look up the ID if we haven't already done it
         if ( IndividualAccountId == null ) {
@@ -214,13 +148,8 @@
         }
         return IndividualAccountId;
     }
-<<<<<<< HEAD
-    
-    public static Id setIndividualAccountForTests(String accountName) {
-=======
 
     global static Id setIndividualAccountForTests(String accountName) {
->>>>>>> bf88cc6e
         //create a fake Individual Account for tests
 
         Account individualAccountForTests = new Account(
