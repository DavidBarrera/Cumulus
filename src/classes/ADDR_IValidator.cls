/*
    Copyright (c) 2014, Salesforce.com Foundation
    All rights reserved.
    
    Redistribution and use in source and binary forms, with or without
    modification, are permitted provided that the following conditions are met:
    
    * Redistributions of source code must retain the above copyright
      notice, this list of conditions and the following disclaimer.
    * Redistributions in binary form must reproduce the above copyright
      notice, this list of conditions and the following disclaimer in the
      documentation and/or other materials provided with the distribution.
    * Neither the name of the Salesforce.com Foundation nor the names of
      its contributors may be used to endorse or promote products derived
      from this software without specific prior written permission.
 
    THIS SOFTWARE IS PROVIDED BY THE COPYRIGHT HOLDERS AND CONTRIBUTORS
    "AS IS" AND ANY EXPRESS OR IMPLIED WARRANTIES, INCLUDING, BUT NOT 
    LIMITED TO, THE IMPLIED WARRANTIES OF MERCHANTABILITY AND FITNESS 
    FOR A PARTICULAR PURPOSE ARE DISCLAIMED. IN NO EVENT SHALL THE 
    COPYRIGHT HOLDER OR CONTRIBUTORS BE LIABLE FOR ANY DIRECT, INDIRECT, 
    INCIDENTAL, SPECIAL, EXEMPLARY, OR CONSEQUENTIAL DAMAGES (INCLUDING, 
    BUT NOT LIMITED TO, PROCUREMENT OF SUBSTITUTE GOODS OR SERVICES; 
    LOSS OF USE, DATA, OR PROFITS; OR BUSINESS INTERRUPTION) HOWEVER 
    CAUSED AND ON ANY THEORY OF LIABILITY, WHETHER IN CONTRACT, STRICT 
    LIABILITY, OR TORT (INCLUDING NEGLIGENCE OR OTHERWISE) ARISING IN 
    ANY WAY OUT OF THE USE OF THIS SOFTWARE, EVEN IF ADVISED OF THE 
    POSSIBILITY OF SUCH DAMAGE.
*/
/**
* @author Salesforce.com Foundation
* @date 2014
* @description Interface that classes that provide address validation/normalization
* should implement.
*/
public Interface ADDR_IValidator {

    /** 
    * @description returns the service name to be displayed in the drop-down list. 
    * @return string
    */
    String getServiceName();
    
    /** 
    * @description returns the default endpoint URL. 
    * @return string
    */
    String getDefaultURL();
    
<<<<<<< HEAD
    /** 
    * @description returns the help text to be shown when the user selects the service from the drop-down. It
    * may specify things such as the required fields. 
    * @return string
    */
    String getHelpText();
    
    /** 
    * @description returns true if batch address validation is supported. If not, the batch address validation button
    * will be disabled.
    * @return boolean 
    */
=======
    /** Return true if batch address validation is supported. If not, the batch address validation button
    will be disabled. **/
>>>>>>> 45ec1964
    Boolean supportsBatch();
    
    /** 
    * @description explanatory text, if any, regarding batch address verification.
    * @return string     
    */
    String getBatchHelpText();
    
    /**
    * @description Verify the a list of Addresses
    * @param addresses list of Address objects to verify.
    * @param settings the Address Verification Settings to use. 
    * @return verified Address__c records. 
    */
    List<Address__c> verifyRecords(list<Address__c> addresses, Addr_Verification_Settings__c settings);
}<|MERGE_RESOLUTION|>--- conflicted
+++ resolved
@@ -47,7 +47,6 @@
     */
     String getDefaultURL();
     
-<<<<<<< HEAD
     /** 
     * @description returns the help text to be shown when the user selects the service from the drop-down. It
     * may specify things such as the required fields. 
@@ -60,10 +59,6 @@
     * will be disabled.
     * @return boolean 
     */
-=======
-    /** Return true if batch address validation is supported. If not, the batch address validation button
-    will be disabled. **/
->>>>>>> 45ec1964
     Boolean supportsBatch();
     
     /** 
