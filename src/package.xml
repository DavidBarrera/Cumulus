<?xml version="1.0" encoding="UTF-8"?>
<Package xmlns="http://soap.sforce.com/2006/04/metadata">
<<<<<<< HEAD
  <fullName>Cumulus</fullName>
  <types>
    <members>ACCT_HHAccounts_TEST</members>
    <members>ACCT_IndividualAccounts_TDTM</members>
    <members>ACCT_IndividualAccounts_TEST</members>
    <members>ACCT_ViewOverride_CTRL</members>
    <members>ACCT_ViewOverride_TEST</members>
    <members>AFFL_Affiliations_TDTM</members>
    <members>AFFL_Affiliations_TEST</members>
    <members>AFFL_Affiliations_UTIL</members>
    <members>AFFL_BulkTests_TEST</members>
    <members>BDE_BatchDataEntry</members>
    <members>BDE_BatchDataEntry_TEST</members>
    <members>BDE_BatchEntry_CTRL</members>
    <members>BDE_BatchEntry_TEST</members>
    <members>BDE_DescribeHelper_TEST</members>
    <members>BDE_DescribeHelper_UTIL</members>
    <members>CAO_Constants</members>
    <members>CON_ContactMerge</members>
    <members>CON_ContactMerge_CTRL</members>
    <members>CON_ContactMerge_TEST</members>
    <members>ERR_AddError_TEST</members>
    <members>ERR_Handler</members>
    <members>ERR_Handler_CTRL_TEST</members>
    <members>ERR_Handler_TEST</members>
    <members>ERR_Notifier</members>
    <members>ERR_Notifier_TEST</members>
    <members>ERR_ParentAccountUpdater2_TEST</members>
    <members>ERR_ParentAccountUpdater_TEST</members>
    <members>HH_CampaignDedupeBTN_CTRL</members>
    <members>HH_CampaignDedupeBTN_TEST</members>
    <members>HH_HHObject_TDTM</members>
    <members>HH_HouseholdNaming</members>
    <members>HH_HouseholdNaming_BATCH</members>
    <members>HH_HouseholdNaming_TEST</members>
    <members>HH_Households</members>
    <members>HH_Households_TDTM</members>
    <members>HH_Households_TEST</members>
    <members>HH_ManageHHAccount_TEST</members>
    <members>HH_ManageHousehold_EXT</members>
    <members>HH_ManageHousehold_TEST</members>
    <members>HH_OppContactRoles_TDTM</members>
    <members>HH_OppContactRoles_TEST</members>
    <members>HH_ProcessControl</members>
    <members>LD_LeadConvertOverride_CTRL</members>
    <members>LD_LeadConvertOverride_TEST</members>
    <members>OPP_MatchingDonationsBTN_CTRL</members>
    <members>OPP_MatchingDonationsBTN_TEST</members>
    <members>OPP_OpportunityContactRoles_TDTM</members>
    <members>OPP_OpportunityContactRoles_TEST</members>
    <members>PMT_PaymentCreator</members>
    <members>PMT_PaymentCreator_TEST</members>
    <members>PMT_PaymentWizard_CTRL</members>
    <members>PMT_PaymentWizard_TEST</members>
    <members>PMT_Payment_TDTM</members>
    <members>RD_AddDonationsBTN_CTRL</members>
    <members>RD_BulkTests_TEST</members>
    <members>RD_ProcessControl</members>
    <members>RD_RecurringDonations</members>
    <members>RD_RecurringDonations_BATCH</members>
    <members>RD_RecurringDonations_Opp_TDTM</members>
    <members>RD_RecurringDonations_SCHED</members>
    <members>RD_RecurringDonations_TDTM</members>
    <members>RD_RecurringDonations_TEST</members>
    <members>REL_ProcessControl</members>
    <members>REL_RelationshipsViewer_CTRL</members>
    <members>REL_Relationships_Cm_TDTM</members>
    <members>REL_Relationships_Con_TDTM</members>
    <members>REL_Relationships_TDTM</members>
    <members>REL_Relationships_TEST</members>
    <members>REL_Utils</members>
    <members>RLLP_OppRollup</members>
    <members>RLLP_OppRollupBATCH_TEST</members>
    <members>RLLP_OppRollup_BATCH</members>
    <members>RLLP_OppRollup_CTRL</members>
    <members>RLLP_OppRollup_SCHED</members>
    <members>RLLP_OppRollup_TDTM</members>
    <members>RLLP_OppRollup_TEST</members>
    <members>RLLP_OppRollup_UTIL</members>
    <members>STG_DataBoundMultiSelect_CTRL</members>
    <members>STG_Panel</members>
    <members>STG_PanelAffiliations_CTRL</members>
    <members>STG_PanelBDE_CTRL</members>
    <members>STG_PanelContactRoles_CTRL</members>
    <members>STG_PanelContacts_CTRL</members>
    <members>STG_PanelERR_CTRL</members>
    <members>STG_PanelErrorLog_CTRL</members>
    <members>STG_PanelHouseholds_CTRL</members>
    <members>STG_PanelLeads_CTRL</members>
    <members>STG_PanelMembership_CTRL</members>
    <members>STG_PanelOppBatch_CTRL</members>
    <members>STG_PanelOppRollups_CTRL</members>
    <members>STG_PanelOpps_CTRL</members>
    <members>STG_PanelPaymentMapping_CTRL</members>
    <members>STG_PanelRDBatch_CTRL</members>
    <members>STG_PanelRDCustomFieldMapping_CTRL</members>
    <members>STG_PanelRDCustomInstallment_CTRL</members>
    <members>STG_PanelRD_CTRL</members>
    <members>STG_PanelRelAuto_CTRL</members>
    <members>STG_PanelRelReciprocal_CTRL</members>
    <members>STG_PanelRel_CTRL</members>
    <members>STG_PanelTDTM_CTRL</members>
    <members>STG_PanelUserRollup_CTRL</members>
    <members>STG_SettingsManager_CTRL</members>
    <members>STG_SettingsManager_TEST</members>
    <members>STG_SettingsService</members>
    <members>STTG_InstallScript</members>
    <members>STTG_InstallScript_TEST</members>
    <members>TDTM_DefaultConfig</members>
    <members>TDTM_ObjectDataGateway</members>
    <members>TDTM_Runnable</members>
    <members>TDTM_Runnable_TEST</members>
    <members>TDTM_TriggerActionHelper</members>
    <members>TDTM_TriggerHandler</members>
    <members>TDTM_iTableDataGateway</members>
    <members>UTIL_Describe</members>
    <members>UTIL_Describe_TEST</members>
    <members>UTIL_JobProgress_CTRL</members>
    <members>UTIL_Namespace</members>
    <members>UTIL_Namespace_TEST</members>
    <members>UTIL_RecordTypes</members>
    <members>UTIL_RecordTypes_TEST</members>
    <members>UTIL_SoqlListView_CTRL</members>
    <members>UTIL_Typeahead</members>
    <members>UTIL_Typeahead_TEST</members>
    <members>UTIL_UnitTestData_TEST</members>
    <members>UTIL_iSoqlListViewConsumer</members>
    <name>ApexClass</name>
  </types>
  <types>
    <members>STG_DataBoundMultiSelect</members>
    <members>UTIL_JobProgress</members>
    <members>UTIL_SoqlListView</members>
    <members>UTIL_Typeahead</members>
    <name>ApexComponent</name>
  </types>
  <types>
    <members>ACCT_ViewOverride</members>
    <members>BDE_BatchEntry</members>
    <members>CON_ContactMerge</members>
    <members>HH_CampaignDedupeBTN</members>
    <members>HH_ManageHHAccount</members>
    <members>HH_ManageHousehold</members>
    <members>LD_LeadConvertOverride</members>
    <members>OPP_MatchingDonationsBTN</members>
    <members>PMT_PaymentWizard</members>
    <members>RD_AddDonationsBTN</members>
    <members>REL_RelationshipsViewer</members>
    <members>RLLP_OppRollup</members>
    <members>STG_PanelAffiliations</members>
    <members>STG_PanelBDE</members>
    <members>STG_PanelContactRoles</members>
    <members>STG_PanelContacts</members>
    <members>STG_PanelERR</members>
    <members>STG_PanelErrorLog</members>
    <members>STG_PanelHome</members>
    <members>STG_PanelHouseholds</members>
    <members>STG_PanelLeads</members>
    <members>STG_PanelMembership</members>
    <members>STG_PanelOppBatch</members>
    <members>STG_PanelOppRollups</members>
    <members>STG_PanelOpps</members>
    <members>STG_PanelPaymentMapping</members>
    <members>STG_PanelRD</members>
    <members>STG_PanelRDBatch</members>
    <members>STG_PanelRDCustomFieldMapping</members>
    <members>STG_PanelRDCustomInstallment</members>
    <members>STG_PanelRel</members>
    <members>STG_PanelRelAuto</members>
    <members>STG_PanelRelReciprocal</members>
    <members>STG_PanelTDTM</members>
    <members>STG_PanelUserRollup</members>
    <members>STG_SettingsManager</members>
    <name>ApexPage</name>
  </types>
  <types>
    <members>REL_RelationshipCampaignMembers</members>
    <members>REL_Relationships</members>
    <members>TDTM_Affiliation</members>
    <members>TDTM_Contact</members>
    <members>TDTM_HouseholdObject</members>
    <members>TDTM_Opportunity</members>
    <members>TDTM_RecurringDonation</members>
    <name>ApexTrigger</name>
  </types>
  <types>
    <members>Cumulus</members>
    <members>Nonprofit_CRM</members>
    <name>CustomApplication</name>
  </types>
  <types>
    <members>Account.Batch__c</members>
    <members>Batch_Data_Entry_Settings__c.Allow_Blank_Opportunity_Names__c</members>
    <members>Batch_Data_Entry_Settings__c.Opportunity_Naming__c</members>
    <members>Batch__c.Batch_Status__c</members>
    <members>Batch__c.Description__c</members>
    <members>Batch__c.Number_of_Items__c</members>
    <members>Batch__c.Object_Name__c</members>
    <members>Contact.Batch__c</members>
    <members>Contact.HHId__c</members>
    <members>Contact.Primary_Affiliation__c</members>
    <members>Error_Settings__c.Error_Notifications_On__c</members>
    <members>Error_Settings__c.Error_Notifications_To__c</members>
    <members>Error_Settings__c.Store_Errors_On__c</members>
    <members>Error__c.Context_Type__c</members>
    <members>Error__c.Datetime__c</members>
    <members>Error__c.Email_Sent__c</members>
    <members>Error__c.Error_Type__c</members>
    <members>Error__c.Full_Message__c</members>
    <members>Error__c.Object_Type__c</members>
    <members>Error__c.Posted_in_Chatter__c</members>
    <members>Error__c.Record_URL__c</members>
    <members>Error__c.Stack_Trace__c</members>
    <members>Lead.Batch__c</members>
    <members>Opportunity.Batch__c</members>
    <members>Trigger_Handler__c.Active__c</members>
    <members>Trigger_Handler__c.Asynchronous__c</members>
    <members>Trigger_Handler__c.Class__c</members>
    <members>Trigger_Handler__c.Load_Order__c</members>
    <members>Trigger_Handler__c.Object__c</members>
    <members>Trigger_Handler__c.Trigger_Action__c</members>
    <name>CustomField</name>
  </types>
  <types>
    <members>NPSP_Settings_title</members>
    <members>labelListViewFirst</members>
    <members>labelListViewLast</members>
    <members>labelListViewNext</members>
    <members>labelListViewPageInfo</members>
    <members>labelListViewPrevious</members>
    <members>labelMessageLoading</members>
    <members>labelShowMore</members>
    <name>CustomLabel</name>
  </types>
  <types>
    <name>CustomLabel</name>
  </types>
  <types>
    <members>Account</members>
    <members>Batch_Data_Entry_Settings__c</members>
    <members>Batch__c</members>
    <members>Contact</members>
    <members>Error_Settings__c</members>
    <members>Error__c</members>
    <members>Lead</members>
    <members>Opportunity</members>
    <members>Trigger_Handler__c</members>
    <name>CustomObject</name>
  </types>
  <types>
    <members>Batch_Data_Entry</members>
    <members>Contact_Merge</members>
    <members>Cumulus_Settings</members>
    <members>NPSP_Settings</members>
    <name>CustomTab</name>
  </types>
  <types>
    <members>Account.BDE_Entry_FS</members>
    <members>Account.BDE_List_FS</members>
    <members>Account.Manage_Household_Custom</members>
    <members>Batch__c.BatchDetailView</members>
    <members>Contact.BDE_Entry_FS</members>
    <members>Contact.BDE_List_FS</members>
    <members>Lead.BDE_Entry_FS</members>
    <members>Lead.BDE_List_FS</members>
    <members>Opportunity.BDE_Entry_FS</members>
    <members>Opportunity.BDE_List_FS</members>
    <name>FieldSet</name>
  </types>
  <types>
    <members>Account.HH_Accounts</members>
    <members>Batch__c.All</members>
    <members>Batch__c.Completed_Batches</members>
    <members>Batch__c.Open_Batches</members>
    <members>Trigger_Handler__c.All</members>
    <name>ListView</name>
  </types>
  <types>
    <members>Account.HH_Account</members>
    <name>RecordType</name>
  </types>
  <types>
    <members>BDE_jQTSSkin</members>
    <members>BDE_jqtablesorter</members>
    <members>Bootstrap</members>
    <members>CollapsibleListJS</members>
    <members>ManageHouseholdcss</members>
    <members>ManageHouseholdjs</members>
    <members>Typeahead</members>
    <name>StaticResource</name>
  </types>
  <version>29.0</version>
=======
    <types>
        <members>*</members>
        <name>ApexClass</name>
    </types>
    <types>
        <members>*</members>
        <name>ApexComponent</name>
    </types>
    <types>
        <members>*</members>
        <name>ApexPage</name>
    </types>
    <types>
        <members>*</members>
        <name>ApexTrigger</name>
    </types>
    <types>
        <members>*</members>
        <name>CustomApplication</name>
    </types>
    <types>
        <members>*</members>
        <name>CustomLabels</name>
    </types>
    <types>
        <members>*</members>
        <members>Account</members>
        <members>Contact</members>
        <members>Lead</members>
        <members>Opportunity</members>
        <name>CustomObject</name>
    </types>
    <types>
        <members>*</members>
        <name>CustomTab</name>
    </types>
    <types>
        <members>*</members>
        <name>StaticResource</name>
    </types>
    <version>29.0</version>
>>>>>>> 2bb73cc3
</Package><|MERGE_RESOLUTION|>--- conflicted
+++ resolved
@@ -1,6 +1,5 @@
 <?xml version="1.0" encoding="UTF-8"?>
 <Package xmlns="http://soap.sforce.com/2006/04/metadata">
-<<<<<<< HEAD
   <fullName>Cumulus</fullName>
   <types>
     <members>ACCT_HHAccounts_TEST</members>
@@ -27,7 +26,6 @@
     <members>ERR_Handler_CTRL_TEST</members>
     <members>ERR_Handler_TEST</members>
     <members>ERR_Notifier</members>
-    <members>ERR_Notifier_TEST</members>
     <members>ERR_ParentAccountUpdater2_TEST</members>
     <members>ERR_ParentAccountUpdater_TEST</members>
     <members>HH_CampaignDedupeBTN_CTRL</members>
@@ -187,6 +185,17 @@
     <name>ApexTrigger</name>
   </types>
   <types>
+    <members>Opportunity.dummyBP</members>
+    <name>BusinessProcess</name>
+  </types>
+  <types>
+    <members>Account.Account_Compact_Layout</members>
+    <members>Contact.Contact_Compact_Layout</members>
+    <members>Opportunity.Donation_Compact_Layout</members>
+    <members>Opportunity.Membership_Compact_Layout</members>
+    <name>CompactLayout</name>
+  </types>
+  <types>
     <members>Cumulus</members>
     <members>Nonprofit_CRM</members>
     <name>CustomApplication</name>
@@ -216,6 +225,7 @@
     <members>Error__c.Stack_Trace__c</members>
     <members>Lead.Batch__c</members>
     <members>Opportunity.Batch__c</members>
+    <members>Opportunity.Type</members>
     <members>Trigger_Handler__c.Active__c</members>
     <members>Trigger_Handler__c.Asynchronous__c</members>
     <members>Trigger_Handler__c.Class__c</members>
@@ -225,7 +235,6 @@
     <name>CustomField</name>
   </types>
   <types>
-    <members>NPSP_Settings_title</members>
     <members>labelListViewFirst</members>
     <members>labelListViewLast</members>
     <members>labelListViewNext</members>
@@ -233,6 +242,178 @@
     <members>labelListViewPrevious</members>
     <members>labelMessageLoading</members>
     <members>labelShowMore</members>
+    <members>stgBtnCancel</members>
+    <members>stgBtnClearErrorLog</members>
+    <members>stgBtnCreateAutoRel</members>
+    <members>stgBtnCreateMapping</members>
+    <members>stgBtnCreateRDPeriod</members>
+    <members>stgBtnCreateRelReciprocal</members>
+    <members>stgBtnCreateTH</members>
+    <members>stgBtnCreateUDR</members>
+    <members>stgBtnEdit</members>
+    <members>stgBtnHHAutoName</members>
+    <members>stgBtnNewAutoRel</members>
+    <members>stgBtnNewPaymentMap</members>
+    <members>stgBtnNewRDFieldMap</members>
+    <members>stgBtnNewRDPeriod</members>
+    <members>stgBtnNewRelReciprocal</members>
+    <members>stgBtnNewTH</members>
+    <members>stgBtnNewUDR</members>
+    <members>stgBtnRDCreateNewMap</members>
+    <members>stgBtnRunBatch</members>
+    <members>stgBtnSave</members>
+    <members>stgHelpAccountModel</members>
+    <members>stgHelpAutoAffil</members>
+    <members>stgHelpAutoRelCampaignRT</members>
+    <members>stgHelpAutoRelField</members>
+    <members>stgHelpAutoRelObject</members>
+    <members>stgHelpAutoRelType</members>
+    <members>stgHelpBDEAllowBlankOppNames</members>
+    <members>stgHelpBDEOppNaming</members>
+    <members>stgHelpBatchOppRollup</members>
+    <members>stgHelpBtnHHNaming</members>
+    <members>stgHelpChatterGroup</members>
+    <members>stgHelpContactRTExcluded</members>
+    <members>stgHelpEnableSoftCreditRollups</members>
+    <members>stgHelpErrorNotifyOn</members>
+    <members>stgHelpErrorNotifyTo</members>
+    <members>stgHelpFiscalYearRollups</members>
+    <members>stgHelpHHAccountRTID</members>
+    <members>stgHelpHHExcludedRT</members>
+    <members>stgHelpHHMailingListReport</members>
+    <members>stgHelpHHNaming</members>
+    <members>stgHelpHHOCROn</members>
+    <members>stgHelpHHObjectOverview</members>
+    <members>stgHelpHHRules</members>
+    <members>stgHelpLeadConvert</members>
+    <members>stgHelpMembershipGracePeriod</members>
+    <members>stgHelpMembershipRT</members>
+    <members>stgHelpNewRDFieldMap</members>
+    <members>stgHelpNewUDR</members>
+    <members>stgHelpNoUDR</members>
+    <members>stgHelpOCRDefaultRole</members>
+    <members>stgHelpOCRRoleForHH</members>
+    <members>stgHelpOneToOneRTID</members>
+    <members>stgHelpPaymentMapOppField</members>
+    <members>stgHelpPaymentMapPaymentField</members>
+    <members>stgHelpPaymentMapping</members>
+    <members>stgHelpPaymentMappings</members>
+    <members>stgHelpPaymentsEnabled</members>
+    <members>stgHelpRDAddCampaign</members>
+    <members>stgHelpRDDisableScheduling</members>
+    <members>stgHelpRDFailures</members>
+    <members>stgHelpRDFieldMap</members>
+    <members>stgHelpRDFieldMapOppField</members>
+    <members>stgHelpRDFieldMapRDField</members>
+    <members>stgHelpRDLastRun</members>
+    <members>stgHelpRDMaxDonations</members>
+    <members>stgHelpRDOpenOppBehavior</members>
+    <members>stgHelpRDOppForecastMonths</members>
+    <members>stgHelpRDOppRT</members>
+    <members>stgHelpRDPeriodFrequency</members>
+    <members>stgHelpRDPeriodName</members>
+    <members>stgHelpRDPeriodType</members>
+    <members>stgHelpRDSuccesses</members>
+    <members>stgHelpRelAutoCreatedDup</members>
+    <members>stgHelpRelGenderField</members>
+    <members>stgHelpRelReciprocalFemale</members>
+    <members>stgHelpRelReciprocalMale</members>
+    <members>stgHelpRelReciprocalMethod</members>
+    <members>stgHelpRelReciprocalName</members>
+    <members>stgHelpRelReciprocalNeutral</members>
+    <members>stgHelpRollupBatchSize</members>
+    <members>stgHelpRollupExcludeAccountOppRT</members>
+    <members>stgHelpRollupExcludeAccountOppType</members>
+    <members>stgHelpRollupExcludeContactOppRT</members>
+    <members>stgHelpRollupExcludeContactOppType</members>
+    <members>stgHelpRollupNDayValue</members>
+    <members>stgHelpRollupOppsTrigger</members>
+    <members>stgHelpRollupPrimaryContact</members>
+    <members>stgHelpSoftCreditRoles</members>
+    <members>stgHelpStoreErrorsOn</members>
+    <members>stgHelpTHActive</members>
+    <members>stgHelpTHActve</members>
+    <members>stgHelpTHAsync</members>
+    <members>stgHelpTHClass</members>
+    <members>stgHelpTHLoadOrder</members>
+    <members>stgHelpTHObject</members>
+    <members>stgHelpTHTriggerAction</members>
+    <members>stgHelpTriggerHandlers</members>
+    <members>stgHelpUDROperation</members>
+    <members>stgHelpUDROppField</members>
+    <members>stgHelpUDRTargetField</members>
+    <members>stgHelpUDRTargetObject</members>
+    <members>stgLabelActionColumn</members>
+    <members>stgLabelAfflSettings</members>
+    <members>stgLabelAreYouSure</members>
+    <members>stgLabelAutoContactRoles</members>
+    <members>stgLabelBDESettings</members>
+    <members>stgLabelBatchStatus</members>
+    <members>stgLabelCurrentUDR</members>
+    <members>stgLabelErrorNotify</members>
+    <members>stgLabelHHGeneral</members>
+    <members>stgLabelHHNaming</members>
+    <members>stgLabelHHNamingProgress</members>
+    <members>stgLabelHHOCR</members>
+    <members>stgLabelHHObject</members>
+    <members>stgLabelHHRules</members>
+    <members>stgLabelHHSettings</members>
+    <members>stgLabelLeadSettings</members>
+    <members>stgLabelMembershipSettings</members>
+    <members>stgLabelNewAutoRel</members>
+    <members>stgLabelNewPaymentMapping</members>
+    <members>stgLabelNewRDFieldMap</members>
+    <members>stgLabelNewRelReciprocal</members>
+    <members>stgLabelNewTH</members>
+    <members>stgLabelNewUDR</members>
+    <members>stgLabelOppBatchProgress</members>
+    <members>stgLabelOppRollupRT</members>
+    <members>stgLabelOppRollups</members>
+    <members>stgLabelPaymentMapNoValidFields</members>
+    <members>stgLabelPaymentSettings</members>
+    <members>stgLabelRDFieldMap</members>
+    <members>stgLabelRDNewPeriod</members>
+    <members>stgLabelRDPeriod</members>
+    <members>stgLabelRDSettings</members>
+    <members>stgLabelRDStatus</members>
+    <members>stgLabelRelSettings</members>
+    <members>stgLabelSelectChatterGroup</members>
+    <members>stgLabelSoftCredit</members>
+    <members>stgLabelTriggerHandlers</members>
+    <members>stgLabelTypeAhead</members>
+    <members>stgLabelUDRNoOppFields</members>
+    <members>stgLabelUDROp</members>
+    <members>stgLabelUDROppField</members>
+    <members>stgLabelUDRTargetField</members>
+    <members>stgLabelUDRTargetObject</members>
+    <members>stgLinkDelete</members>
+    <members>stgNPSPSettingsTitle</members>
+    <members>stgNavAccountModel</members>
+    <members>stgNavAffiliations</members>
+    <members>stgNavBDE</members>
+    <members>stgNavConnections</members>
+    <members>stgNavContactRoles</members>
+    <members>stgNavContacts</members>
+    <members>stgNavDonations</members>
+    <members>stgNavDonorStatistics</members>
+    <members>stgNavErrorLog</members>
+    <members>stgNavErrorNotify</members>
+    <members>stgNavHouseholds</members>
+    <members>stgNavLeads</members>
+    <members>stgNavMembership</members>
+    <members>stgNavPaymentMappings</members>
+    <members>stgNavPayments</members>
+    <members>stgNavRDBatch</members>
+    <members>stgNavRDFieldMap</members>
+    <members>stgNavRDInstallmentPeriods</members>
+    <members>stgNavRecurringDonations</members>
+    <members>stgNavRelAutoCreate</members>
+    <members>stgNavRelReciprocal</members>
+    <members>stgNavRelationships</members>
+    <members>stgNavRollupBatch</members>
+    <members>stgNavSystem</members>
+    <members>stgNavTriggerConfig</members>
+    <members>stgNavUserDefinedRollups</members>
     <name>CustomLabel</name>
   </types>
   <types>
@@ -271,7 +452,9 @@
     <name>FieldSet</name>
   </types>
   <types>
-    <members>Account.HH_Accounts</members>
+    <members>Account.AllAccounts</members>
+    <members>Account.Household_Accounts</members>
+    <members>Account.Organization_Accounts</members>
     <members>Batch__c.All</members>
     <members>Batch__c.Completed_Batches</members>
     <members>Batch__c.Open_Batches</members>
@@ -280,6 +463,13 @@
   </types>
   <types>
     <members>Account.HH_Account</members>
+    <members>Account.Organization</members>
+    <members>Opportunity.Donation</members>
+    <members>Opportunity.Grant</members>
+    <members>Opportunity.MajorGift</members>
+    <members>Opportunity.MatchingDonation</members>
+    <members>Opportunity.dummyRT</members>
+    <members>Opportunity.membership</members>
     <name>RecordType</name>
   </types>
   <types>
@@ -293,47 +483,4 @@
     <name>StaticResource</name>
   </types>
   <version>29.0</version>
-=======
-    <types>
-        <members>*</members>
-        <name>ApexClass</name>
-    </types>
-    <types>
-        <members>*</members>
-        <name>ApexComponent</name>
-    </types>
-    <types>
-        <members>*</members>
-        <name>ApexPage</name>
-    </types>
-    <types>
-        <members>*</members>
-        <name>ApexTrigger</name>
-    </types>
-    <types>
-        <members>*</members>
-        <name>CustomApplication</name>
-    </types>
-    <types>
-        <members>*</members>
-        <name>CustomLabels</name>
-    </types>
-    <types>
-        <members>*</members>
-        <members>Account</members>
-        <members>Contact</members>
-        <members>Lead</members>
-        <members>Opportunity</members>
-        <name>CustomObject</name>
-    </types>
-    <types>
-        <members>*</members>
-        <name>CustomTab</name>
-    </types>
-    <types>
-        <members>*</members>
-        <name>StaticResource</name>
-    </types>
-    <version>29.0</version>
->>>>>>> 2bb73cc3
 </Package>