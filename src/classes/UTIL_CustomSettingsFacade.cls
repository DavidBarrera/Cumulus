/*
    Copyright (c) 2014, Salesforce.com Foundation
    All rights reserved.
    
    Redistribution and use in source and binary forms, with or without
    modification, are permitted provided that the following conditions are met:
    
    * Redistributions of source code must retain the above copyright
      notice, this list of conditions and the following disclaimer.
    * Redistributions in binary form must reproduce the above copyright
      notice, this list of conditions and the following disclaimer in the
      documentation and/or other materials provided with the distribution.
    * Neither the name of the Salesforce.com Foundation nor the names of
      its contributors may be used to endorse or promote products derived
      from this software without specific prior written permission.

    THIS SOFTWARE IS PROVIDED BY THE COPYRIGHT HOLDERS AND CONTRIBUTORS
    "AS IS" AND ANY EXPRESS OR IMPLIED WARRANTIES, INCLUDING, BUT NOT 
    LIMITED TO, THE IMPLIED WARRANTIES OF MERCHANTABILITY AND FITNESS 
    FOR A PARTICULAR PURPOSE ARE DISCLAIMED. IN NO EVENT SHALL THE 
    COPYRIGHT HOLDER OR CONTRIBUTORS BE LIABLE FOR ANY DIRECT, INDIRECT, 
    INCIDENTAL, SPECIAL, EXEMPLARY, OR CONSEQUENTIAL DAMAGES (INCLUDING, 
    BUT NOT LIMITED TO, PROCUREMENT OF SUBSTITUTE GOODS OR SERVICES; 
    LOSS OF USE, DATA, OR PROFITS; OR BUSINESS INTERRUPTION) HOWEVER 
    CAUSED AND ON ANY THEORY OF LIABILITY, WHETHER IN CONTRACT, STRICT 
    LIABILITY, OR TORT (INCLUDING NEGLIGENCE OR OTHERWISE) ARISING IN 
    ANY WAY OUT OF THE USE OF THIS SOFTWARE, EVEN IF ADVISED OF THE 
    POSSIBILITY OF SUCH DAMAGE.
*/
/**
* @author Salesforce.com Foundation
* @date 2014
* @description Helper class that retrieves custom settings and sets defaults.
* Needs to be "without sharing" so that the Install Script can run it.
*/
public without sharing class UTIL_CustomSettingsFacade {

    //storing them in-memory to avoid trying to isert/update them twice and thus trigger the "duplicate OwnerId" error
    static npe01__Contacts_And_Orgs_Settings__c contactsSettings;
    static npo02__Households_Settings__c householdsSettings;
    static npe03__Recurring_Donations_Settings__c recurringDonationsSettings;
<<<<<<< HEAD
	static npe4__Relationship_Settings__c relationshipsSettings;
	static npe5__Affiliations_Settings__c affiliationsSettings;
	static Error_Settings__c errorSettings;
	static Batch_Data_Entry_Settings__c bdeSettings;
	static Addr_Verification_Settings__c addressVerificationSettings;
	static Data_Import_Settings__c dataImportSettings;
	static Household_Naming_Settings__c householdNamingSettings;
	
	//storing them in-memory to avoid slowing down the settings page
	static npe01__Contacts_And_Orgs_Settings__c orgContactsSettings;
=======
    static npe4__Relationship_Settings__c relationshipsSettings;
    static npe5__Affiliations_Settings__c affiliationsSettings;
    static Error_Settings__c errorSettings;
    static Batch_Data_Entry_Settings__c bdeSettings;
    static Addr_Verification_Settings__c addressVerificationSettings;
    static Household_Naming_Settings__c householdNamingSettings;
    
    //storing them in-memory to avoid slowing down the settings page
    static npe01__Contacts_And_Orgs_Settings__c orgContactsSettings;
>>>>>>> 731ae2fd
    static npo02__Households_Settings__c orgHouseholdsSettings;
    static npe03__Recurring_Donations_Settings__c orgRecurringDonationsSettings;
    static npe4__Relationship_Settings__c orgRelationshipsSettings;
    static npe5__Affiliations_Settings__c orgAffiliationsSettings;
    static Error_Settings__c orgErrorSettings;
    static Batch_Data_Entry_Settings__c orgBdeSettings;
    static Addr_Verification_Settings__c orgAddressVerificationSettings;
    static Data_Import_Settings__c orgDataImportSettings;
    static Household_Naming_Settings__c orgHouseholdNamingSettings;
    
    //method that will set custom setting defaults at the org level. Meant to be called only from settings page and install script
    public static npe01__Contacts_And_Orgs_Settings__c getOrgContactsSettings() {
        if(orgContactsSettings == null) {
            orgContactsSettings = npe01__Contacts_And_Orgs_Settings__c.getOrgDefaults();
            if(orgContactsSettings.Id == null) {
                configContactsSettings(orgContactsSettings);
                orgContactsSettings.Setupownerid = UserInfo.getOrganizationId();
                upsert orgContactsSettings;
            }
        }
        return orgContactsSettings;
    }
    
    //zero-arguments method that will set custom setting defaults
    public static npe01__Contacts_And_Orgs_Settings__c getContactsSettings() {
        if(contactsSettings == null)
           return getContactsSettings(null);
        return contactsSettings;
    }
 
    //get the settings. handles the case where the managed value doesn't exist yet
    public static npe01__Contacts_And_Orgs_Settings__c getContactsSettings(String accountProcessor) {

        //if no settings exist, create defaults
        if (contactsSettings == null) {
            //first see if we already have settings
            contactsSettings = npe01__Contacts_And_Orgs_Settings__c.getInstance();
            if(contactsSettings.Id == null)
                contactsSettings = getOrgContactsSettings();
        }
            
        if (accountProcessor != null && accountProcessor != contactsSettings.npe01__Account_Processor__c) {
            contactsSettings.npe01__Account_Processor__c = accountProcessor;
            upsert contactsSettings;
        }                    

            
        return contactsSettings;
    }
    
    private static void configContactsSettings(npe01__Contacts_And_Orgs_Settings__c cs) {
        //this setting does nothing, but needs to be extracted from the tests before removing
        cs.npe01__Enable_Opportunity_Contact_Role_Trigger__c = false;
        cs.npe01__Payments_Enabled__c  = true;
        cs.npe01__Opportunity_Contact_Role_Default_role__c = 'Donor';
        cs.npe01__Account_Processor__c = CAO_Constants.HH_ACCOUNT_PROCESSOR;
        Recordtypeinfo householdAccount = Schema.SObjectType.Account.getRecordTypeInfosByName().get(CAO_Constants.HH_ACCOUNT_PROCESSOR);
        if(householdAccount != null)
            cs.npe01__HH_Account_RecordTypeID__c = householdAccount.getRecordTypeId();
    }

    //method that will set custom setting defaults at the org level. Meant to be called only from settings page and install script
    public static npo02__Households_Settings__c getOrgHouseholdsSettings() {
        if(orgHouseholdsSettings == null) {
            orgHouseholdsSettings = npo02__Households_Settings__c.getOrgDefaults();
            if(orgHouseholdsSettings.Id == null) {
                configHouseholdSettings(orgHouseholdsSettings);
                orgHouseholdsSettings.Setupownerid = UserInfo.getOrganizationId();
                upsert orgHouseholdsSettings;
            }
        }
        return orgHouseholdsSettings;
    }
    
    //zero-arguments method that will set custom setting defaults
    public static npo02__Households_Settings__c getHouseholdsSettings() {
        //if no settings exist, create defaults
        if (householdsSettings == null) {
            //first see if we already have settings
            householdsSettings = npo02__Households_Settings__c.getInstance();
            if(householdsSettings.Id == null)
                householdsSettings = getOrgHouseholdsSettings();
        }  
        return householdsSettings;
    }
    
    private static void configHouseholdSettings(npo02__Households_Settings__c hs) {
        String oldProcessor = '';
        //modified to check again the Id instead of the object
        //get the model they used to be in 
        Schema.DescribeFieldResult F = Schema.sObjectType.Contact.fields.npo02__SystemHouseholdProcessor__c; 
        List<Schema.PicklistEntry> P = F.getPicklistValues();
        
        for(Schema.PicklistEntry pe : P){
            if (pe.isDefaultValue()){
                if(pe.getValue() == HH_Households.ALL_PROCESSOR){
                    oldProcessor = HH_Households.ALL_PROCESSOR;
                } else if(pe.getValue() == HH_Households.ALL_INDIVIDUALS_PROCESSOR){
                    oldProcessor = HH_Households.ALL_INDIVIDUALS_PROCESSOR;
                } else if(pe.getValue() == HH_Households.NO_HOUSEHOLDS_PROCESSOR){
                    oldProcessor = HH_Households.NO_HOUSEHOLDS_PROCESSOR;
                }
                break;
            }
        }
        //set them up with their old setting in the new settings object
        if(oldProcessor == HH_Households.ALL_PROCESSOR){
            hs.npo02__Household_Rules__c = HH_Households.ALL_PROCESSOR;
        } else if(oldProcessor == HH_Households.ALL_INDIVIDUALS_PROCESSOR){
            hs.npo02__Household_Rules__c = HH_Households.ALL_INDIVIDUALS_PROCESSOR;
        } else if(oldProcessor == HH_Households.NO_HOUSEHOLDS_PROCESSOR){
            hs.npo02__Household_Rules__c = HH_Households.NO_HOUSEHOLDS_PROCESSOR;
        } else {
            hs.npo02__Household_Rules__c = HH_Households.NO_HOUSEHOLDS_PROCESSOR;
        }
 
        hs.npo02__Household_Member_Contact_Role__c = label.npo02.Household_Member_Contact_Role;
        hs.npo02__Always_Rollup_to_Primary_Contact__c = false;
        hs.npo02__Enable_Opp_Rollup_Triggers__c = true;
        hs.npo02__Excluded_Account_Opp_Rectypes__c = null;
        hs.npo02__Excluded_Account_Opp_Types__c = null;
        hs.npo02__Excluded_Contact_Opp_Rectypes__c = null;
        hs.npo02__Excluded_Contact_Opp_Types__c = null;
        hs.npo02__Membership_Record_Types__c = null;
        hs.npo02__Rollup_N_Day_Value__c = 365;
        hs.npo02__Membership_Grace_Period__c = 30;
        hs.npo02__Advanced_Household_Naming__c = true;
        hs.npo02__Async_Household_Naming__c = false;
        hs.npo02__Schedule_Job_Limit__c = 25;
        hs.npo02__Household_OCR_Excluded_Recordtypes__c = null;
        hs.npo02__Household_Creation_Excluded_Recordtypes__c = null;
        hs.npo02__Enable_Soft_Credit_Rollups__c = true;
        hs.npo02__Soft_Credit_Roles__c = 'Soft Credit; Household Member;';
        hs.npo02__Household_Contact_Roles_On__c = true;
                
        // new HH Account model overrides having HH objects
        if (UTIL_CustomSettingsFacade.getContactsSettings().npe01__Account_Processor__c == CAO_Constants.HH_ACCOUNT_PROCESSOR)
            hs.npo02__Household_Rules__c = HH_Households.NO_HOUSEHOLDS_PROCESSOR;
    }
    
    //method that will set custom setting defaults at the org level. Meant to be called only from settings page and install script
    public static npe03__Recurring_Donations_Settings__c getOrgRecurringDonationsSettings() {
        if(orgRecurringDonationsSettings == null) {
            orgRecurringDonationsSettings = npe03__Recurring_Donations_Settings__c.getOrgDefaults();
            if(orgRecurringDonationsSettings.Id == null) {
                configRecurringDonationsSettings(orgRecurringDonationsSettings);
                upsert orgRecurringDonationsSettings;
            }
        }
        return orgRecurringDonationsSettings;
    }
        
    //zero-arguments method that will set custom setting defaults
    public static npe03__Recurring_Donations_Settings__c getRecurringDonationsSettings() {
        if(recurringDonationsSettings == null)
            return getRecurringDonationsSettings(RD_RecurringDonations.RecurringDonationCloseOptions.Mark_Opportunities_Closed_Lost);
        return recurringDonationsSettings;
    }

    //get the settings. handles the case where the managed value doesn't exist yet
    public static npe03__Recurring_Donations_Settings__c getRecurringDonationsSettings(RD_RecurringDonations.RecurringDonationCloseOptions defaultBehavior) {
        //if no settings exist, create defaults
        if (recurringDonationsSettings == null) {
            //first see if we already have settings
            recurringDonationsSettings = npe03__Recurring_Donations_Settings__c.getInstance();
            if(recurringDonationsSettings.Id == null)
                recurringDonationsSettings = getOrgRecurringDonationsSettings();
        }
        
        if(defaultBehavior != null && defaultBehavior.name() != recurringDonationsSettings.npe03__Open_Opportunity_Behavior__c) {
            recurringDonationsSettings.npe03__Open_Opportunity_Behavior__c = defaultBehavior.name();
            upsert recurringDonationsSettings;
        }
        
        return recurringDonationsSettings;
    }
    
    private static void configRecurringDonationsSettings(npe03__Recurring_Donations_Settings__c rds) {
        //if the save behavior is null, then we'll need to upsert new settings, otherwise, we have valid settings as its 
        //the only field w/o a default defined
        if (rds.npe03__Open_Opportunity_Behavior__c == null){          
            rds.npe03__Add_Campaign_to_All_Opportunites__c = true;
            rds.npe03__Enable_Update_Check__c = true;
            //rds.npe03__Error_Email_Notifications__c = 'All Sys Admins'; *This field has been moved to the ERR_Settings__c custom setting
            rds.npe03__Maximum_Donations__c = 50;
            rds.npe03__Opportunity_Forecast_Months__c = 12;
            rds.npe03__Update_Check_Interval__c = 90;
            rds.npe03__Open_Opportunity_Behavior__c = RD_RecurringDonations.RecurringDonationCloseOptions.Mark_Opportunities_Closed_Lost.name();
            List<RecordType> oppRecordTypes = [select id from RecordType where sobjecttype = 'Opportunity'];
            if(oppRecordTypes.size() > 0)
                rds.npe03__Record_Type__c = oppRecordTypes[0].id;
        }
        
    }

    //method that will set custom setting defaults at the org level. Meant to be called only from settings page and install script
    public static npe4__Relationship_Settings__c getOrgRelationshipSettings() {
        if(orgRelationshipsSettings == null) { 
            orgRelationshipsSettings = npe4__Relationship_Settings__c.getOrgDefaults();
            if(orgRelationshipsSettings.Id == null) {
                configRelationshipsSettings(orgRelationshipsSettings);
                upsert orgRelationshipsSettings;
            }
        }
        return orgRelationshipsSettings;
    }
    
    //zero-arguments method that will set custom setting defaults
    public static npe4__Relationship_Settings__c getRelationshipSettings() {
        if (relationshipsSettings == null) {
            //retrive the lowest level hierachy setting
            relationshipsSettings = npe4__Relationship_Settings__c.getInstance();
            if(relationshipsSettings.Id == null)
                relationshipsSettings = getOrgRelationshipSettings();
        }
        return relationshipsSettings;
    }
    
    private static void configRelationshipsSettings(npe4__Relationship_Settings__c rs) {
        rs.npe4__Reciprocal_Method__c = 'List Settings';
    }
    
    //method that will set custom setting defaults at the org level. Meant to be called only from settings page and install script
    public static npe5__Affiliations_Settings__c getOrgAffiliationsSettings() {
        if(orgAffiliationsSettings == null) {
            orgAffiliationsSettings = npe5__Affiliations_Settings__c.getOrgDefaults();
            if(orgAffiliationsSettings.Id == null) {
                configAffiliationsSettings(orgAffiliationsSettings);
                upsert orgAffiliationsSettings;
            }
        }
        return orgAffiliationsSettings;
    }
    
    //zero-arguments method that will set custom setting defaults
    public static npe5__Affiliations_Settings__c getAffiliationsSettings() {
        if(affiliationsSettings == null)
            return getAffiliationsSettings(true);
        return affiliationsSettings;
    }
    
    //get the settings. handles the case where the managed value doesn't exist yet
    public static npe5__Affiliations_Settings__c getAffiliationsSettings(Boolean automaticAffiliation) {
        if(affiliationsSettings == null) {      
            affiliationsSettings = npe5__Affiliations_Settings__c.getInstance();
            if(affiliationsSettings.Id == null) 
                affiliationsSettings = getOrgAffiliationsSettings();
        }
        //if a value is passed --> set to value
        if(automaticAffiliation != null && automaticAffiliation != affiliationsSettings.npe5__Automatic_Affiliation_Creation_Turned_On__c) {
            affiliationsSettings.npe5__Automatic_Affiliation_Creation_Turned_On__c = automaticAffiliation; 
            upsert affiliationsSettings;
        }
        
        return affiliationsSettings;
    }
    
    private static void configAffiliationsSettings(npe5__Affiliations_Settings__c afs) {
        afs.npe5__Automatic_Affiliation_Creation_Turned_On__c = true;
    }
    
    //method that will set custom setting defaults at the org level. Meant to be called only from settings page and install script
    public static Error_Settings__c getOrgErrorSettings() {
        if(orgErrorSettings == null) {
            orgErrorSettings = Error_Settings__c.getOrgDefaults();
            if(orgErrorSettings.Id == null) {
                configErrorSettings(orgErrorSettings, null);
                orgErrorSettings.Setupownerid = UserInfo.getOrganizationId();
                upsert orgErrorSettings;
            }
        }
        return orgErrorSettings;
    }
    
    //zero-arguments method that will set custom setting defaults
    public static Error_Settings__c getErrorSettings() {
        if(errorSettings == null)
            return getErrorSettings(null);
        return errorSettings;
    }
    
    public static Error_Settings__c getErrorSettings(String notificationsTo) {
        if(errorSettings == null) {
            errorSettings = Error_Settings__c.getInstance();
            if(errorSettings.Id == null)
                errorSettings = getOrgErrorSettings();
        }
        
        if(notificationsTo != null && notificationsTo != errorSettings.Error_Notifications_To__c) {
            errorSettings.Error_Notifications_To__c = notificationsTo;
            upsert errorSettings;
        }
            
        return errorSettings;
    }
    
    private static void configErrorSettings(Error_Settings__c es, String notificationsTo) {     
        es.Store_Errors_On__c = true;
        es.Error_Notifications_On__c = true;
        es.Error_Notifications_To__c = ERR_Notifier.NotificationOptions.sysAdmins;
    }
    
    //method that will set custom setting defaults at the org level. Meant to be called only from settings page and install script
    public static Batch_Data_Entry_Settings__c getOrgBDESettings() {
        if(orgBDESettings == null) {
            orgBDESettings = Batch_Data_Entry_Settings__c.getOrgDefaults();
            if(orgBDESettings.Id == null) {
                configBDESettings(orgBDESettings);
                upsert orgBDESettings;
            }
        }
        return orgBDESettings;
    }
    
    //zero-arguments method that will set custom setting defaults
    public static Batch_Data_Entry_Settings__c getBDESettings() {
        if(bdeSettings == null) {
            bdeSettings = Batch_Data_Entry_Settings__c.getInstance();
            if(bdeSettings.Id == null)
                bdeSettings = getOrgBDESettings();
        }
        return bdeSettings;
    }
    
    private static void configBDESettings(Batch_Data_Entry_Settings__c bds) {
        bds.Allow_Blank_Opportunity_Names__c = true;
        bds.Opportunity_Naming__c = true;
    }
    
    //method that will set custom setting defaults at the org level. Meant to be called only from settings page and install script
    public static Addr_Verification_Settings__c getOrgAddressVerificationSettings() {
        if(orgAddressVerificationSettings == null) {
            orgAddressVerificationSettings = Addr_Verification_Settings__c.getOrgDefaults();
            if(orgAddressVerificationSettings.Id == null) {
                configAddressVerificationSettings(orgAddressVerificationSettings);
                upsert orgAddressVerificationSettings;
            }
        }
        return orgAddressVerificationSettings;
    }
    
    //zero-arguments method that will set custom setting defaults
    public static Addr_Verification_Settings__c getAddressVerificationSettings() {        
        if(addressVerificationSettings == null) {
            addressVerificationSettings = Addr_Verification_Settings__c.getInstance();
            if(addressVerificationSettings.Id == null)
                addressVerificationSettings = getOrgAddressVerificationSettings();
        }
        return addressVerificationSettings;
    }
    
    private static void configAddressVerificationSettings(Addr_Verification_Settings__c avs) {
        avs.Using_SmartyStreets__c = false;
        avs.Enable_Automatic_Verification__c = false;
        avs.Reject_Ambiguous_Addresses__c = false;
    }

    //method that will set custom setting defaults at the org level. Meant to be called only from settings page and install script
    public static Data_Import_Settings__c getOrgDataImportSettings() {
        if (orgDataImportSettings == null) {
            orgDataImportSettings = Data_Import_Settings__c.getOrgDefaults();
            if (orgDataImportSettings.Id == null) {
                configDataImportSettings(orgDataImportSettings);
                upsert orgDataImportSettings;
            }
        }
        return orgDataImportSettings;
    }
    
    //zero-arguments method that will set custom setting defaults
    public static Data_Import_Settings__c getDataImportSettings() {        
        if (dataImportSettings == null) {
            dataImportSettings = Data_Import_Settings__c.getInstance();
            if (dataImportSettings.Id == null) 
                dataImportSettings = getOrgDataImportSettings();
        }
        return dataImportSettings;
    }
    
    private static void configDataImportSettings(Data_Import_Settings__c dis) {
        dis.Batch_Size__c = 20;
        dis.Contact_Matching_Rule__c = 'Firstname,Lastname,Email';
    }


    //method that will set custom setting defaults at the org level. Meant to be called only from settings page and install script
    public static Household_Naming_Settings__c getOrgHouseholdNamingSettings() {
        if(orgHouseholdNamingSettings == null) {
            orgHouseholdNamingSettings = Household_Naming_Settings__c.getOrgDefaults();
            if(orgHouseholdNamingSettings.Id == null) {
                configHouseholdNamingSettings(orgHouseholdNamingSettings);
                upsert orgHouseholdNamingSettings;
            }
        }
        return orgHouseholdNamingSettings;
    }
    
    //zero-arguments method that will set custom setting defaults
    public static Household_Naming_Settings__c getHouseholdNamingSettings() {        
        if (householdNamingSettings == null) {
            householdNamingSettings = Household_Naming_Settings__c.getInstance();
            if(householdNamingSettings.Id == null) 
                householdNamingSettings = getOrgHouseholdNamingSettings();
        }
        return householdNamingSettings;
    }
    
    private static void configHouseholdNamingSettings(Household_Naming_Settings__c hns) {
        hns.Household_Name_Format__c = '{!LastName} ' + label.npo02.DefaultHouseholdName;
        hns.Formal_Greeting_Format__c = '{!{!Salutation} {!FirstName}} {!LastName}';
        hns.Informal_Greeting_Format__c = '{!{!FirstName}}';
        hns.Name_Connector__c = label.npo02.HouseholdNameConnector;
        hns.Name_Overrun__c = label.npo02.HouseholdNameOverrun;
        hns.Contact_Overrun_Count__c = 9;
        hns.Implementing_Class__c = 'HH_NameSpec';
    }
    
    public static npe01__Contacts_And_Orgs_Settings__c getContactsSettingsForTests(npe01__Contacts_And_Orgs_Settings__c mySettings) {
        if(contactsSettings == null)
            contactsSettings = npe01__Contacts_And_Orgs_Settings__c.getInstance();
        
        //create our own based on what's passed in from the test
        contactsSettings.npe01__One_to_One_RecordTypeID__c = mySettings.npe01__One_to_One_RecordTypeID__c;
        contactsSettings.npe01__HH_Account_RecordTypeID__c = mySettings.npe01__HH_Account_RecordTypeID__c;
        contactsSettings.npe01__Account_Processor__c = mySettings.npe01__Account_Processor__c;
        contactsSettings.npe01__Enable_Opportunity_Contact_Role_Trigger__c = mySettings.npe01__Enable_Opportunity_Contact_Role_Trigger__c;
        contactsSettings.npe01__Opportunity_Contact_Role_Default_role__c = mySettings.npe01__Opportunity_Contact_Role_Default_role__c;
        contactsSettings.npe01__Disable_Account_Model_Trigger__c = mySettings.npe01__Disable_Account_Model_Trigger__c;
        contactsSettings.npe01__Payments_Enabled__c = mySettings.npe01__Payments_Enabled__c;
        upsert contactsSettings;
        return contactsSettings;
    }
    
    public static npo02__Households_Settings__c getHouseholdsSettingsForTests(npo02__Households_Settings__c mySettings) {
        if(householdsSettings == null)
            householdsSettings = npo02__Households_Settings__c.getInstance();
            
        //create our own based on what's passed in from the test
        householdsSettings.npo02__Household_Rules__c = mySettings.npo02__Household_Rules__c;
        householdsSettings.npo02__Household_Contact_Roles_On__c = mySettings.npo02__Household_Contact_Roles_On__c;
        householdsSettings.npo02__Household_Member_Contact_Role__c = mySettings.npo02__Household_Member_Contact_Role__c;
        householdsSettings.npo02__Always_Rollup_to_Primary_Contact__c = mySettings.npo02__Always_Rollup_to_Primary_Contact__c;
        householdsSettings.npo02__Enable_Opp_Rollup_Triggers__c = mySettings.npo02__Enable_Opp_Rollup_Triggers__c;
        householdsSettings.npo02__Excluded_Account_Opp_Rectypes__c = mySettings.npo02__Excluded_Account_Opp_Rectypes__c;
        householdsSettings.npo02__Excluded_Account_Opp_Types__c = mySettings.npo02__Excluded_Account_Opp_Types__c;
        householdsSettings.npo02__Excluded_Contact_Opp_Rectypes__c = mySettings.npo02__Excluded_Contact_Opp_Rectypes__c;
        householdsSettings.npo02__Excluded_Contact_Opp_Types__c = mySettings.npo02__Excluded_Contact_Opp_Types__c;
        householdsSettings.npo02__Membership_Grace_Period__c = mySettings.npo02__Membership_Grace_Period__c;
        householdsSettings.npo02__Rollup_N_Day_Value__c = mySettings.npo02__Rollup_N_Day_Value__c;
        householdsSettings.npo02__Membership_Record_Types__c = mySettings.npo02__Membership_Record_Types__c;
        householdsSettings.npo02__Advanced_Household_Naming__c = mySettings.npo02__Advanced_Household_Naming__c;
        householdsSettings.npo02__Enable_Soft_Credit_Rollups__c = mySettings.npo02__Enable_Soft_Credit_Rollups__c;
        householdsSettings.npo02__Soft_Credit_Roles__c = mySettings.npo02__Soft_Credit_Roles__c;
        householdsSettings.npo02__Household_OCR_Excluded_Recordtypes__c = mySettings.npo02__Household_OCR_Excluded_Recordtypes__c; 
        householdsSettings.npo02__Household_Creation_Excluded_Recordtypes__c = mySettings.npo02__Household_Creation_Excluded_Recordtypes__c;
        householdsSettings.npo02__Household_Mailing_List_ID__c = mySettings.npo02__Household_Mailing_List_ID__c;
        householdsSettings.npo02__Schedule_Job_Limit__c = 25;
        upsert householdsSettings;
 
        // if the caller explicitly is testing Household objects, make sure we have HH Accounts turned off.
        if (householdsSettings.npo02__Household_Rules__c != HH_Households.NO_HOUSEHOLDS_PROCESSOR) {
            if (getContactsSettings().npe01__Account_Processor__c == CAO_Constants.HH_ACCOUNT_PROCESSOR) {
                getContactsSettings().npe01__Account_Processor__c = CAO_Constants.ONE_TO_ONE_PROCESSOR;
                upsert contactsSettings;    
            }   
        }
        return householdsSettings;
    }
    
    public static npe4__Relationship_Settings__c getRelationshipsSettingsForTests(npe4__Relationship_Settings__c mySettings) {
        if(relationshipsSettings == null)
            relationshipsSettings = npe4__Relationship_Settings__c.getInstance();
        
        //create our own based on what's passed in from the test
        relationshipsSettings.npe4__Reciprocal_Method__c = mySettings.npe4__Reciprocal_Method__c;
        relationshipsSettings.npe4__Gender_Field__c = mySettings.npe4__Gender_Field__c;
        upsert relationshipsSettings;
        return relationshipsSettings;
    }
}<|MERGE_RESOLUTION|>--- conflicted
+++ resolved
@@ -39,7 +39,6 @@
     static npe01__Contacts_And_Orgs_Settings__c contactsSettings;
     static npo02__Households_Settings__c householdsSettings;
     static npe03__Recurring_Donations_Settings__c recurringDonationsSettings;
-<<<<<<< HEAD
 	static npe4__Relationship_Settings__c relationshipsSettings;
 	static npe5__Affiliations_Settings__c affiliationsSettings;
 	static Error_Settings__c errorSettings;
@@ -50,17 +49,6 @@
 	
 	//storing them in-memory to avoid slowing down the settings page
 	static npe01__Contacts_And_Orgs_Settings__c orgContactsSettings;
-=======
-    static npe4__Relationship_Settings__c relationshipsSettings;
-    static npe5__Affiliations_Settings__c affiliationsSettings;
-    static Error_Settings__c errorSettings;
-    static Batch_Data_Entry_Settings__c bdeSettings;
-    static Addr_Verification_Settings__c addressVerificationSettings;
-    static Household_Naming_Settings__c householdNamingSettings;
-    
-    //storing them in-memory to avoid slowing down the settings page
-    static npe01__Contacts_And_Orgs_Settings__c orgContactsSettings;
->>>>>>> 731ae2fd
     static npo02__Households_Settings__c orgHouseholdsSettings;
     static npe03__Recurring_Donations_Settings__c orgRecurringDonationsSettings;
     static npe4__Relationship_Settings__c orgRelationshipsSettings;
@@ -73,14 +61,14 @@
     
     //method that will set custom setting defaults at the org level. Meant to be called only from settings page and install script
     public static npe01__Contacts_And_Orgs_Settings__c getOrgContactsSettings() {
-        if(orgContactsSettings == null) {
-            orgContactsSettings = npe01__Contacts_And_Orgs_Settings__c.getOrgDefaults();
-            if(orgContactsSettings.Id == null) {
-                configContactsSettings(orgContactsSettings);
-                orgContactsSettings.Setupownerid = UserInfo.getOrganizationId();
-                upsert orgContactsSettings;
-            }
-        }
+    	if(orgContactsSettings == null) {
+	    	orgContactsSettings = npe01__Contacts_And_Orgs_Settings__c.getOrgDefaults();
+	    	if(orgContactsSettings.Id == null) {
+		    	configContactsSettings(orgContactsSettings);
+		    	orgContactsSettings.Setupownerid = UserInfo.getOrganizationId();
+		    	upsert orgContactsSettings;
+	    	}
+    	}
         return orgContactsSettings;
     }
     
@@ -99,7 +87,7 @@
             //first see if we already have settings
             contactsSettings = npe01__Contacts_And_Orgs_Settings__c.getInstance();
             if(contactsSettings.Id == null)
-                contactsSettings = getOrgContactsSettings();
+	            contactsSettings = getOrgContactsSettings();
         }
             
         if (accountProcessor != null && accountProcessor != contactsSettings.npe01__Account_Processor__c) {
@@ -112,7 +100,7 @@
     }
     
     private static void configContactsSettings(npe01__Contacts_And_Orgs_Settings__c cs) {
-        //this setting does nothing, but needs to be extracted from the tests before removing
+    	//this setting does nothing, but needs to be extracted from the tests before removing
         cs.npe01__Enable_Opportunity_Contact_Role_Trigger__c = false;
         cs.npe01__Payments_Enabled__c  = true;
         cs.npe01__Opportunity_Contact_Role_Default_role__c = 'Donor';
@@ -124,14 +112,14 @@
 
     //method that will set custom setting defaults at the org level. Meant to be called only from settings page and install script
     public static npo02__Households_Settings__c getOrgHouseholdsSettings() {
-        if(orgHouseholdsSettings == null) {
-            orgHouseholdsSettings = npo02__Households_Settings__c.getOrgDefaults();
-            if(orgHouseholdsSettings.Id == null) {
-                configHouseholdSettings(orgHouseholdsSettings);
-                orgHouseholdsSettings.Setupownerid = UserInfo.getOrganizationId();
-                upsert orgHouseholdsSettings;
-            }
-        }
+    	if(orgHouseholdsSettings == null) {
+	    	orgHouseholdsSettings = npo02__Households_Settings__c.getOrgDefaults();
+	    	if(orgHouseholdsSettings.Id == null) {
+		        configHouseholdSettings(orgHouseholdsSettings);
+		        orgHouseholdsSettings.Setupownerid = UserInfo.getOrganizationId();
+		        upsert orgHouseholdsSettings;
+	    	}
+    	}
         return orgHouseholdsSettings;
     }
     
@@ -142,14 +130,14 @@
             //first see if we already have settings
             householdsSettings = npo02__Households_Settings__c.getInstance();
             if(householdsSettings.Id == null)
-                householdsSettings = getOrgHouseholdsSettings();
+	            householdsSettings = getOrgHouseholdsSettings();
         }  
         return householdsSettings;
     }
     
     private static void configHouseholdSettings(npo02__Households_Settings__c hs) {
-        String oldProcessor = '';
-        //modified to check again the Id instead of the object
+    	String oldProcessor = '';
+    	//modified to check again the Id instead of the object
         //get the model they used to be in 
         Schema.DescribeFieldResult F = Schema.sObjectType.Contact.fields.npo02__SystemHouseholdProcessor__c; 
         List<Schema.PicklistEntry> P = F.getPicklistValues();
@@ -203,19 +191,19 @@
     
     //method that will set custom setting defaults at the org level. Meant to be called only from settings page and install script
     public static npe03__Recurring_Donations_Settings__c getOrgRecurringDonationsSettings() {
-        if(orgRecurringDonationsSettings == null) {
-            orgRecurringDonationsSettings = npe03__Recurring_Donations_Settings__c.getOrgDefaults();
-            if(orgRecurringDonationsSettings.Id == null) {
-                configRecurringDonationsSettings(orgRecurringDonationsSettings);
-                upsert orgRecurringDonationsSettings;
-            }
-        }
-        return orgRecurringDonationsSettings;
+    	if(orgRecurringDonationsSettings == null) {
+	    	orgRecurringDonationsSettings = npe03__Recurring_Donations_Settings__c.getOrgDefaults();
+	    	if(orgRecurringDonationsSettings.Id == null) {
+		    	configRecurringDonationsSettings(orgRecurringDonationsSettings);
+		    	upsert orgRecurringDonationsSettings;
+	    	}
+    	}
+    	return orgRecurringDonationsSettings;
     }
         
     //zero-arguments method that will set custom setting defaults
     public static npe03__Recurring_Donations_Settings__c getRecurringDonationsSettings() {
-        if(recurringDonationsSettings == null)
+    	if(recurringDonationsSettings == null)
             return getRecurringDonationsSettings(RD_RecurringDonations.RecurringDonationCloseOptions.Mark_Opportunities_Closed_Lost);
         return recurringDonationsSettings;
     }
@@ -227,7 +215,7 @@
             //first see if we already have settings
             recurringDonationsSettings = npe03__Recurring_Donations_Settings__c.getInstance();
             if(recurringDonationsSettings.Id == null)
-                recurringDonationsSettings = getOrgRecurringDonationsSettings();
+	            recurringDonationsSettings = getOrgRecurringDonationsSettings();
         }
         
         if(defaultBehavior != null && defaultBehavior.name() != recurringDonationsSettings.npe03__Open_Opportunity_Behavior__c) {
@@ -239,7 +227,7 @@
     }
     
     private static void configRecurringDonationsSettings(npe03__Recurring_Donations_Settings__c rds) {
-        //if the save behavior is null, then we'll need to upsert new settings, otherwise, we have valid settings as its 
+    	//if the save behavior is null, then we'll need to upsert new settings, otherwise, we have valid settings as its 
         //the only field w/o a default defined
         if (rds.npe03__Open_Opportunity_Behavior__c == null){          
             rds.npe03__Add_Campaign_to_All_Opportunites__c = true;
@@ -259,11 +247,11 @@
     //method that will set custom setting defaults at the org level. Meant to be called only from settings page and install script
     public static npe4__Relationship_Settings__c getOrgRelationshipSettings() {
         if(orgRelationshipsSettings == null) { 
-            orgRelationshipsSettings = npe4__Relationship_Settings__c.getOrgDefaults();
-            if(orgRelationshipsSettings.Id == null) {
-                configRelationshipsSettings(orgRelationshipsSettings);
-                upsert orgRelationshipsSettings;
-            }
+	        orgRelationshipsSettings = npe4__Relationship_Settings__c.getOrgDefaults();
+	        if(orgRelationshipsSettings.Id == null) {
+		        configRelationshipsSettings(orgRelationshipsSettings);
+		        upsert orgRelationshipsSettings;
+	        }
         }
         return orgRelationshipsSettings;
     }
@@ -274,7 +262,7 @@
             //retrive the lowest level hierachy setting
             relationshipsSettings = npe4__Relationship_Settings__c.getInstance();
             if(relationshipsSettings.Id == null)
-                relationshipsSettings = getOrgRelationshipSettings();
+	            relationshipsSettings = getOrgRelationshipSettings();
         }
         return relationshipsSettings;
     }
@@ -286,11 +274,11 @@
     //method that will set custom setting defaults at the org level. Meant to be called only from settings page and install script
     public static npe5__Affiliations_Settings__c getOrgAffiliationsSettings() {
         if(orgAffiliationsSettings == null) {
-            orgAffiliationsSettings = npe5__Affiliations_Settings__c.getOrgDefaults();
-            if(orgAffiliationsSettings.Id == null) {
-                configAffiliationsSettings(orgAffiliationsSettings);
-                upsert orgAffiliationsSettings;
-            }
+	        orgAffiliationsSettings = npe5__Affiliations_Settings__c.getOrgDefaults();
+	        if(orgAffiliationsSettings.Id == null) {
+		        configAffiliationsSettings(orgAffiliationsSettings);
+		        upsert orgAffiliationsSettings;
+	        }
         }
         return orgAffiliationsSettings;
     }
@@ -304,12 +292,12 @@
     
     //get the settings. handles the case where the managed value doesn't exist yet
     public static npe5__Affiliations_Settings__c getAffiliationsSettings(Boolean automaticAffiliation) {
-        if(affiliationsSettings == null) {      
-            affiliationsSettings = npe5__Affiliations_Settings__c.getInstance();
-            if(affiliationsSettings.Id == null) 
-                affiliationsSettings = getOrgAffiliationsSettings();
-        }
-        //if a value is passed --> set to value
+    	if(affiliationsSettings == null) {		
+		    affiliationsSettings = npe5__Affiliations_Settings__c.getInstance();
+		    if(affiliationsSettings.Id == null) 
+		        affiliationsSettings = getOrgAffiliationsSettings();
+    	}
+    	//if a value is passed --> set to value
         if(automaticAffiliation != null && automaticAffiliation != affiliationsSettings.npe5__Automatic_Affiliation_Creation_Turned_On__c) {
             affiliationsSettings.npe5__Automatic_Affiliation_Creation_Turned_On__c = automaticAffiliation; 
             upsert affiliationsSettings;
@@ -324,20 +312,20 @@
     
     //method that will set custom setting defaults at the org level. Meant to be called only from settings page and install script
     public static Error_Settings__c getOrgErrorSettings() {
-        if(orgErrorSettings == null) {
-            orgErrorSettings = Error_Settings__c.getOrgDefaults();
-            if(orgErrorSettings.Id == null) {
-                configErrorSettings(orgErrorSettings, null);
-                orgErrorSettings.Setupownerid = UserInfo.getOrganizationId();
-                upsert orgErrorSettings;
-            }
-        }
+    	if(orgErrorSettings == null) {
+	        orgErrorSettings = Error_Settings__c.getOrgDefaults();
+	        if(orgErrorSettings.Id == null) {
+		        configErrorSettings(orgErrorSettings, null);
+		        orgErrorSettings.Setupownerid = UserInfo.getOrganizationId();
+		        upsert orgErrorSettings;
+	        }
+    	}
         return orgErrorSettings;
     }
     
     //zero-arguments method that will set custom setting defaults
     public static Error_Settings__c getErrorSettings() {
-        if(errorSettings == null)
+    	if(errorSettings == null)
             return getErrorSettings(null);
         return errorSettings;
     }
@@ -346,7 +334,7 @@
         if(errorSettings == null) {
             errorSettings = Error_Settings__c.getInstance();
             if(errorSettings.Id == null)
-                errorSettings = getOrgErrorSettings();
+	            errorSettings = getOrgErrorSettings();
         }
         
         if(notificationsTo != null && notificationsTo != errorSettings.Error_Notifications_To__c) {
@@ -357,7 +345,7 @@
         return errorSettings;
     }
     
-    private static void configErrorSettings(Error_Settings__c es, String notificationsTo) {     
+    private static void configErrorSettings(Error_Settings__c es, String notificationsTo) {  	
         es.Store_Errors_On__c = true;
         es.Error_Notifications_On__c = true;
         es.Error_Notifications_To__c = ERR_Notifier.NotificationOptions.sysAdmins;
@@ -366,11 +354,11 @@
     //method that will set custom setting defaults at the org level. Meant to be called only from settings page and install script
     public static Batch_Data_Entry_Settings__c getOrgBDESettings() {
         if(orgBDESettings == null) {
-            orgBDESettings = Batch_Data_Entry_Settings__c.getOrgDefaults();
-            if(orgBDESettings.Id == null) {
-                configBDESettings(orgBDESettings);
-                upsert orgBDESettings;
-            }
+	        orgBDESettings = Batch_Data_Entry_Settings__c.getOrgDefaults();
+	        if(orgBDESettings.Id == null) {
+		        configBDESettings(orgBDESettings);
+		        upsert orgBDESettings;
+	        }
         }
         return orgBDESettings;
     }
@@ -380,24 +368,24 @@
         if(bdeSettings == null) {
             bdeSettings = Batch_Data_Entry_Settings__c.getInstance();
             if(bdeSettings.Id == null)
-                bdeSettings = getOrgBDESettings();
+	            bdeSettings = getOrgBDESettings();
         }
         return bdeSettings;
     }
     
     private static void configBDESettings(Batch_Data_Entry_Settings__c bds) {
-        bds.Allow_Blank_Opportunity_Names__c = true;
+    	bds.Allow_Blank_Opportunity_Names__c = true;
         bds.Opportunity_Naming__c = true;
     }
     
     //method that will set custom setting defaults at the org level. Meant to be called only from settings page and install script
     public static Addr_Verification_Settings__c getOrgAddressVerificationSettings() {
         if(orgAddressVerificationSettings == null) {
-            orgAddressVerificationSettings = Addr_Verification_Settings__c.getOrgDefaults();
-            if(orgAddressVerificationSettings.Id == null) {
-                configAddressVerificationSettings(orgAddressVerificationSettings);
-                upsert orgAddressVerificationSettings;
-            }
+	        orgAddressVerificationSettings = Addr_Verification_Settings__c.getOrgDefaults();
+	        if(orgAddressVerificationSettings.Id == null) {
+		        configAddressVerificationSettings(orgAddressVerificationSettings);
+		        upsert orgAddressVerificationSettings;
+	        }
         }
         return orgAddressVerificationSettings;
     }
@@ -405,15 +393,15 @@
     //zero-arguments method that will set custom setting defaults
     public static Addr_Verification_Settings__c getAddressVerificationSettings() {        
         if(addressVerificationSettings == null) {
-            addressVerificationSettings = Addr_Verification_Settings__c.getInstance();
-            if(addressVerificationSettings.Id == null)
-                addressVerificationSettings = getOrgAddressVerificationSettings();
+        	addressVerificationSettings = Addr_Verification_Settings__c.getInstance();
+        	if(addressVerificationSettings.Id == null)
+	            addressVerificationSettings = getOrgAddressVerificationSettings();
         }
         return addressVerificationSettings;
     }
     
     private static void configAddressVerificationSettings(Addr_Verification_Settings__c avs) {
-        avs.Using_SmartyStreets__c = false;
+    	avs.Using_SmartyStreets__c = false;
         avs.Enable_Automatic_Verification__c = false;
         avs.Reject_Ambiguous_Addresses__c = false;
     }
@@ -449,11 +437,11 @@
     //method that will set custom setting defaults at the org level. Meant to be called only from settings page and install script
     public static Household_Naming_Settings__c getOrgHouseholdNamingSettings() {
         if(orgHouseholdNamingSettings == null) {
-            orgHouseholdNamingSettings = Household_Naming_Settings__c.getOrgDefaults();
-            if(orgHouseholdNamingSettings.Id == null) {
-                configHouseholdNamingSettings(orgHouseholdNamingSettings);
-                upsert orgHouseholdNamingSettings;
-            }
+	        orgHouseholdNamingSettings = Household_Naming_Settings__c.getOrgDefaults();
+	        if(orgHouseholdNamingSettings.Id == null) {
+		        configHouseholdNamingSettings(orgHouseholdNamingSettings);
+		        upsert orgHouseholdNamingSettings;
+	        }
         }
         return orgHouseholdNamingSettings;
     }
@@ -461,9 +449,9 @@
     //zero-arguments method that will set custom setting defaults
     public static Household_Naming_Settings__c getHouseholdNamingSettings() {        
         if (householdNamingSettings == null) {
-            householdNamingSettings = Household_Naming_Settings__c.getInstance();
+        	householdNamingSettings = Household_Naming_Settings__c.getInstance();
             if(householdNamingSettings.Id == null) 
-                householdNamingSettings = getOrgHouseholdNamingSettings();
+	            householdNamingSettings = getOrgHouseholdNamingSettings();
         }
         return householdNamingSettings;
     }
