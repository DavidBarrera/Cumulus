/*
    Copyright (c) 2011, Salesforce.com Foundation
    All rights reserved.

    Redistribution and use in source and binary forms, with or without
    modification, are permitted provided that the following conditions are met:

    * Redistributions of source code must retain the above copyright
      notice, this list of conditions and the following disclaimer.
    * Redistributions in binary form must reproduce the above copyright
      notice, this list of conditions and the following disclaimer in the
      documentation and/or other materials provided with the distribution.
    * Neither the name of the Salesforce.com Foundation nor the names of
      its contributors may be used to endorse or promote products derived
      from this software without specific prior written permission.

    THIS SOFTWARE IS PROVIDED BY THE COPYRIGHT HOLDERS AND CONTRIBUTORS
    "AS IS" AND ANY EXPRESS OR IMPLIED WARRANTIES, INCLUDING, BUT NOT
    LIMITED TO, THE IMPLIED WARRANTIES OF MERCHANTABILITY AND FITNESS
    FOR A PARTICULAR PURPOSE ARE DISCLAIMED. IN NO EVENT SHALL THE
    COPYRIGHT HOLDER OR CONTRIBUTORS BE LIABLE FOR ANY DIRECT, INDIRECT,
    INCIDENTAL, SPECIAL, EXEMPLARY, OR CONSEQUENTIAL DAMAGES (INCLUDING,
    BUT NOT LIMITED TO, PROCUREMENT OF SUBSTITUTE GOODS OR SERVICES;
    LOSS OF USE, DATA, OR PROFITS; OR BUSINESS INTERRUPTION) HOWEVER
    CAUSED AND ON ANY THEORY OF LIABILITY, WHETHER IN CONTRACT, STRICT
    LIABILITY, OR TORT (INCLUDING NEGLIGENCE OR OTHERWISE) ARISING IN
    ANY WAY OUT OF THE USE OF THIS SOFTWARE, EVEN IF ADVISED OF THE
    POSSIBILITY OF SUCH DAMAGE.
*/
/**
* @author Salesforce.com Foundation
* @date 2011 (2.3)
* @group Households
* @description Controls generation of household names for lists of households
* NOTE: This class handles both household naming for the Household__c object
* as well as for HH Account objects.
*/
public without sharing class HH_HouseholdNaming {

    @future
    public static void FutureUpdateNames(list<id> hhids){
        //set our process control to avoid recursive updating on household records
        HH_ProcessControl.inFutureContext = true;

        //create a new instance of the HH_HouseholdNaming class -
        //and pass in our param
        //this is b/c of the public visibility
        HH_HouseholdNaming hn = new HH_HouseholdNaming();
<<<<<<< HEAD
        hn.UpdateNames(hhids);
        HH_ProcessControl.inFutureContext = false;
=======
        Savepoint sp = Database.setSavepoint();
        try {
            hn.UpdateNames(hhids);
        } catch(Exception e) {
        	Database.rollback(sp);
        	ERR_Handler.processError(e, ERR_Handler_API.Context.HH);
        }      
        HH_ProcessControl.inFutureContext = false;    
>>>>>>> 4395bde5
    }

    // we now want to always call UpdateNames() because it will set Number_Of_Household_Members__c, and
    // it will be responsible for only updating names if the advanced household naming is true.
    // so any code that used to check for advanced household naming should no longer do so,
    // (unless it is only for a naming scenario that would possibly change number of household members.)
    public void UpdateNames(list<id> hhids){

        //we need this turned on to prevent recursive triggering on household creation
        HH_ProcessControl.inFutureContext = true;

        //get all of the contacts and their associated households
        //return them in the order of household and then household naming order
        //we use dynamic soql so we can include all contact fields, since custom naming may refer to any field.
        string strSoql = strContactSelectStmtAllNamingFields;
        string strHHId = UTIL_Namespace.StrTokenNSPrefix('HHId__c');
        strSoql += ' WHERE (AccountId != null AND AccountId IN :hhids) OR (npo02__Household__c != null AND npo02__Household__c in :hhids) ' +
            ' ORDER BY ' + strHHId + ', Primary_Contact__c DESC, npo02__Household_Naming_Order__c ASC NULLS LAST, CreatedDate ';
        list<Contact> contactlist = Database.Query(strSoql);

        list<SObject> listHHObj = [select Id, Name, npo02__SYSTEM_CUSTOM_NAMING__c from npo02__Household__c where id IN : hhids];
        list<SObject> listHHAcct = [select Id, Name, npo02__SYSTEM_CUSTOM_NAMING__c from Account where id IN : hhids];

        // handle two types of households by using an SObject
        list<SObject> hhupdatelist = new list<SObject>();
        hhupdatelist.addAll(listHHObj);
        hhupdatelist.addAll(listHHAcct);

        map<id, list<Contact>> hhIDContactMap = new map<id, list<Contact>>();

        //sort contacts by household
        for (Contact c : contactlist){
            if(!hhIDContactMap.containskey(c.hhId__c)){
                hhIDContactMap.put(c.hhId__c, new list<Contact>{c});
            }
            else{
                list<Contact> clist = hhIDContactMap.get(c.hhId__c);
                clist.add(c);
            }
        }

        npo02__Households_Settings__c hs = UTIL_CustomSettingsFacade.getHouseholdsSettings();

        //loop through the households needing name changes, if necessary, make them.
        for (SObject h : hhupdatelist){
            ID hhId = string.valueOf(h.get('Id'));
            list<Contact> listCon = hhIDContactMap.get(hhId);

            if (hs.npo02__Advanced_Household_Naming__c == true) {
	            string customnameparam = '';
	            if (h.get('npo02__SYSTEM_CUSTOM_NAMING__c') != null){
	                customnameparam = string.valueOf(h.get('npo02__SYSTEM_CUSTOM_NAMING__c'));
	            }

	            if (!customnameparam.contains('Name'))
	                h.put('Name', getHHName(listCon));

	            if (!customnameparam.contains('Formal_Greeting__c'))
	                h.put('npo02__Formal_Greeting__c', getFormalName(listCon));

	            if (!customnameparam.contains('Informal_Greeting__c'))
	                h.put('npo02__Informal_Greeting__c', getInformalName(listCon));
            }

            // now we also store the number of members on the Household!
            h.put(UTIL_Namespace.StrTokenNSPrefix('Number_of_Household_Members__c'), listCon != null ? listCon.size() : 0);
        }

        if (!hhupdatelist.isEmpty()) {
        	//Database.SaveResult[] listSR = Database.update(hhupdatelist, false);
        	// all or nothing, so errors not lost
        	update hhupdatelist;
        }

        HH_ProcessControl.inFutureContext = false;
    }


    // our cached copy of the Household Naming Settings
    private static Household_Naming_Settings__c hns {
        get {
            if (hns == null) hns = UTIL_CustomSettingsFacade.getHouseholdNamingSettings();
            return hns;
        }
        set;
    }

    public static HH_INaming iNaming {
    	get {
    		if (iNaming == null) {
		        string strClass = hns.Implementing_Class__c;
		        if (strClass == null || strClass == '') strClass = 'HH_NameSpec';
		        Type classType = Type.forName(strClass);
		        if (classType != null) {
		            Object classInstance = classType.newInstance();
		            if (classInstance instanceof HH_INaming) {
		                iNaming = (HH_INaming)classInstance;
		            }
		        }
    		}
    		return iNaming;
    	}
    	set;
    }

    //get generic household name
    public string getHHName(list<Contact> ContactList){
        if (ContactList == null)
            ContactList = new list<Contact>();
    	list<Contact> listCon = new list<Contact>();
    	for (Contact con : ContactList) {
            if (con.npo02__Naming_Exclusions__c == null || !con.npo02__Naming_Exclusions__c.contains('Name'))
                listCon.add(con);
    	}
        return iNaming.getHouseholdName(listCon);
    }
/***********
        string householdname = '';

        if(ContactList != null){
            //most of our records will be either one or two people per household, so we'll handle
            //those cases seperately, process medium size households, then
            //go on to larger
            //we need to keep the names in order so store them in a list, but also maintain a set to prevent duplicates
            set<string> contactlastnamesSet = new set<string>();
            list<string> contactlastnames = new list<string>();

            for (Contact c : ContactList){
                //add valid values to the contactnames and lastnames lists for processing if not already in the set
                if((c.npo02__Naming_Exclusions__c == null || !c.npo02__Naming_Exclusions__c.contains('Name'))
                    && !contactlastnamesSet.contains(c.LastName))
                {
                    contactlastnames.add(c.LastName);
                    contactlastnamesSet.add(c.LastName);
                }
            }

            //we lost our only contact - he/she's anonymous
            if (contactlastnames.isEmpty())
                householdname = system.label.npo02.HouseholdAnonymousName + ' ' + system.label.npo02.DefaultHouseholdName;

            //standard hh naming
            else if (contactlastnames.size() > 0 && contactlastnames.size() < 10){
                integer x = 0;
                for (string lastname : contactlastnames){
                    x++;
                    householdname += lastname;

                    if (x < contactlastnames.size() - 1)
                        householdname += ', ';
                    else if (x == contactlastnames.size() - 1)
                        householdname += ' ' + system.label.npo02.HouseholdNameConnector + ' ';
                    else
                        householdname += ' ' + system.label.npo02.DefaultHouseholdName;
                }
            }

            //more than 10 DIFFERENT last names, default to family, it can be overwritten in this
            //special case
            else{
               householdname = ContactList[0].LastName;
               householdname += ' ' + system.label.npo02.HouseholdNameConnector + ' ' + system.label.npo02.HouseholdNameOverrun + ' ' + system.label.npo02.DefaultHouseholdname;
            }
        }
        return householdname;
    }
************/


    //just pile up first names for qualifying contacts
    public  string getInformalName(list<Contact> ContactList){
        if (ContactList == null)
            ContactList = new list<Contact>();
        list<Contact> listCon = new list<Contact>();
        for (Contact con : ContactList) {
            if (con.npo02__Naming_Exclusions__c == null || !con.npo02__Naming_Exclusions__c.contains('Informal_Greeting__c'))
                listCon.add(con);
        }
        return iNaming.getHouseholdInformalGreeting(listCon);
    }
/***********
        string informalname = '';

        list<Contact> contactnames = new list<Contact>();

        integer i = 0;
        //remove any excluded contacts
        if (Contactlist != null){

        for (Contact c : ContactList){
            if(c.FirstName != null && (c.npo02__Naming_Exclusions__c == null || !c.npo02__Naming_Exclusions__c.contains('Informal_Greeting__c')))
                contactnames.add(c);
        }

        integer listsize = 0;
        if (contactnames != null)
            listsize = contactnames.size();

        if (listsize == 0)
            informalname = system.label.npo02.HouseholdAnonymousGreeting;

        else if (listsize == 1)
            informalname = contactnames[0].FirstName;

        else if (listsize == 2)
            informalname = contactnames[0].FirstName + ' ' + system.label.npo02.HouseholdNameConnector + ' ' + contactnames[1].FirstName;

        //more than 2
        else{
            integer counter = 1;
            for (Contact c : contactnames){

                //we're at the first name in the group
                if (counter == 1)
                    informalname += c.FirstName;
                //if we're at the last name in the group
                else if (counter == contactnames.size())
                    informalname += ' ' + system.label.npo02.HouseholdNameConnector + ' ' + c.FirstName;
                //we're somewhere in the middle of the group
                else
                    informalname += ', ' + c.Firstname;

                counter++;
            }
        }
        }
        return informalname;
    }
*****/

    public  string getFormalName(list<Contact> ContactList){
        if (ContactList == null)
            ContactList = new list<Contact>();
        list<Contact> listCon = new list<Contact>();
        for (Contact con : ContactList) {
            if (con.npo02__Naming_Exclusions__c == null || !con.npo02__Naming_Exclusions__c.contains('Formal_Greeting__c'))
                listCon.add(con);
        }
        return iNaming.getHouseholdFormalGreeting(listCon);
    }

/***********
        string formalname = '';

        list<Contact> contactnames = new list<Contact>();

        integer i = 0;

        if (Contactlist != null){
        //remove any excluded contacts
        for (Contact c : ContactList){
            if(c.npo02__Naming_Exclusions__c == null || !c.npo02__Naming_Exclusions__c.contains('Formal_Greeting__c'))
                contactnames.add(c);
        }

            //chuck all of the last names in a set, lets see how many different ones we have
        set<string> lastnamelist = new set<string>();
        for (Contact c : contactnames)
            lastnamelist.add(c.LastName);


        //no non-excluded contact for this household
        if (contactnames.size() == 0){
            formalname += '-';
        }
        else if (contactnames.size() > 0 && contactnames.size() < 9){

            integer counter = 1;
            for(Contact c : contactnames){

                if (c.Salutation != null)
                    formalname += c.Salutation;
                if (c.Salutation != null && c.FirstName != null) //correct spacing between names
                    formalname += ' ';
                if (c.FirstName != null)
                    formalname += c.FirstName;
                if (lastnamelist.size() != 1 && counter != contactnames.size())
                    formalname += ' ' + c.LastName;

                //any first name before the last and next to last gets the
                //same treatment, a comma.
                if(counter < (contactnames.size() - 1))
                    formalname += ', ';
                else if (counter == (contactnames.size() - 1))
                    formalname += ' ' + system.label.npo02.HouseholdNameConnector + ' ';
                //add the family name
                else
                    formalname += ' ' + c.LastName;

                counter++;
            }
        }

        //else we have 9 or more people
        else{
            //some default name here
            if (contactnames[0].Salutation != null)
                formalname += contactnames[0].Salutation + ' ';
            if (contactnames[0].FirstName != null)
                formalname += contactnames[0].FirstName + ' ';

            formalname += contactnames[0].LastName + ' ' + system.label.npo02.HouseholdNameConnector + ' ' + system.label.npo02.HouseholdNameOverrun;
        }
        }
        return formalname;
    }
*****/

    //interface for the batch jobs on Refresh Household Naming
    public static void refreshAllHouseholdNaming(boolean isActivation) {
        // the household batch expects a list of Contact's with just Id, LastName, HHId__c available.
        string strSoql = 'SELECT Id, LastName, ' + UTIL_Namespace.StrTokenNSPrefix('HHId__c') + ' FROM Contact WHERE ' +
            UTIL_Namespace.StrTokenNSPrefix('HHId__c') + ' != NULL ';
        HH_HouseholdNaming_BATCH batch = new HH_HouseholdNaming_BATCH(strSoql, isActivation);
        integer batchSize = 200;
        id batchProcessId = database.executeBatch(batch, batchSize);
    }

    private static list<string> listStrContactFields {
        get {
            if (listStrContactFields == null) {
                Map<String, Schema.SObjectField> mapS = Schema.SObjectType.Contact.fields.getMap().clone();
                // due to a Salesforce bug, we get these new fields if our caller is api 30 or greater,
                // but we will hit an error if we soql for them since we are api 28.
                // this workaround will no longer be needed when we move up to version 30 or greater.
                mapS.remove('mailingaddress');
                mapS.remove('otheraddress');
                listStrContactFields = new list<string>();
                listStrContactFields.addAll(mapS.keySet());
            }
            return listStrContactFields;
        }
        set;
    }

    public string strContactSelectStmtAllNamingFields {
        get {
	        if (strContactSelectStmtAllNamingFields == null) {
		        //we use dynamic soql so we can include all contact fields, since custom naming may refer to any field.
		        string strSoql = 'SELECT Id, HHId__c, npo02__Naming_Exclusions__c';

		        set<string> setStrField = iNaming.setHousholdNameFieldsOnContact();
		        for (string strF : setStrField) {
                    if (strF == 'Salutation') strF = 'toLabel(Salutation)';
                    strSoql += ', ' + strF;
		        }

		        /***********
		        for (string strF : listStrContactFields) {
		        	// only include Text, TextArea, and Picklist fields for custom household naming
		        	// also include a bunch of types needed by the ManageHouseholdUI code
		        	Schema.Displaytype dt = UTIL_Describe.getFieldDisplaytype('Contact', strF);
		        	if (dt == Schema.Displaytype.ID ||
                        dt == Schema.Displaytype.String ||
                        //dt == Schema.Displaytype.TextArea || //THESE EAT UP TOO MUCH HEAP SPACE!!
                        dt == Schema.DisplayType.Picklist ||
                        dt == Schema.DisplayType.MultiPicklist ||  // needed for naming exclusions
                        dt == Schema.DisplayType.Integer ||
                        dt == Schema.DisplayType.Double ||   // needed for name order
                        dt == Schema.DisplayType.Date ||  // needed for CreatedDate
                        dt == Schema.DisplayType.DateTime ||
                        dt == Schema.DisplayType.Boolean || // needed for isAddressOverride
                        dt == Schema.DisplayType.Reference  // needed for HHId
                    ) {
			            if (strF == 'Salutation') strF = 'toLabel(Salutation)';
			            strSoql += strComma + strF;
			            strComma = ', ';
		        	}
		        }
		        **********/

		        strSoql += ' FROM Contact ';
		        strContactSelectStmtAllNamingFields = strSoql;
	        }
	        return strContactSelectStmtAllNamingFields;
        }
        private set;
    }

    public static void handleHHNameUpdates(List<SObject> newlist, List<SObject> oldlist,
        TDTM_Runnable.Action triggerAction, Schema.DescribeSObjectResult objResult) {

        list<SObject> listHHNew = newlist;
        list<SObject> listHHOld = oldlist;
        map<ID, SObject> mapIdHHOld = new map<ID, SObject>(listHHOld);

        npo02__Households_Settings__c hs = UTIL_CustomSettingsFacade.getHouseholdsSettings();

        //updates household records to indicate where/if user changes to the household record are happening
        //and marks them as such so they won't be updated
        //need to use a process control class to avoid recursion when async updates occur
        //in non async updates, this won't fire again, so we don't need to worry
        if (!HH_ProcessControl.inFutureContext &&
            (triggerAction == TDTM_Runnable.Action.BeforeUpdate || triggerAction == TDTM_Runnable.Action.AfterUpdate)) {

            // no need to do any of this name checking if we aren't using auto household naming.
            // even though UpdateNames() keeps Number of Household Members updated, there is no need
            // to call it from here which is just trying to detect manual hh name changes.
            if (hs != null && hs.npo02__Advanced_Household_Naming__c == true ) {
                // AfterUpdate data
                list<id> hhlist = new list<id>();

                for (SObject h : listHHNew) {
                    string customname = '';

                    if (h.get('npo02__SYSTEM_CUSTOM_NAMING__c') == null)
                        customname = ';';
                    else
                        customname = h.get('npo02__SYSTEM_CUSTOM_NAMING__c') + ';';

                    // BeforeUpdate data
                    list<string> customnamelist = new list<string>();
                    set<string> customnameset = new set<string>();
                    customnamelist = customname.split(';');
                    customnameset.addall(customnamelist);

                    if (triggerAction == TDTM_Runnable.Action.BeforeUpdate) {
                    	string hName = (string)h.get('Name');
                        if (hName != null && hName != mapIdHHOld.get(h.id).get('Name') && !customnameset.contains('Name')) {
                            customname += 'Name' + ';';
                        } else if ((hName == null || hName == '' || hName == system.Label.npo02.NameReplacementText) && customnameset.contains('Name')) {
                            customname = customname.replace('Name;', ';');
                            h.put('Name', system.Label.npo02.NameReplacementText);
                        }

                        string informalGreeting = (string)h.get('npo02__Informal_Greeting__c');
                        if (informalGreeting != null &&
                            informalGreeting != mapIdHHOld.get(h.id).get('npo02__Informal_Greeting__c') &&
                            !customnameset.contains('Informal_Greeting__c')) {
                            customname += 'Informal_Greeting__c' + ';';
                        } else if ((informalGreeting == null || informalGreeting == '' || informalGreeting == system.Label.npo02.NameReplacementText) &&
                            customnameset.contains('Informal_Greeting__c')) {
                            customname = customname.replace('Informal_Greeting__c;', ';');
                            h.put('npo02__Informal_Greeting__c', system.Label.npo02.NameReplacementText);
                        }

                        string formalGreeting = (string)h.get('npo02__Formal_Greeting__c');
                        if (formalGreeting != null &&
                            formalGreeting != mapIdHHOld.get(h.id).get('npo02__Formal_Greeting__c') &&
                            !customnameset.contains('Formal_Greeting__c')) {
                            customname += 'Formal_Greeting__c' + ';';
                        } else if ((formalGreeting == null || formalGreeting == '' || formalGreeting == system.Label.npo02.NameReplacementText) &&
                            customnameset.contains('Formal_Greeting__c')) {
                            customname = customname.replace('Formal_Greeting__c;', ';');
                            h.put('npo02__Formal_Greeting__c', system.Label.npo02.NameReplacementText);
                        }
                        h.put('npo02__SYSTEM_CUSTOM_NAMING__c', customname);
                    } else if (triggerAction == TDTM_Runnable.Action.AfterUpdate) {
                        if (h.get('Name') == system.Label.npo02.NameReplacementText)
                           hhlist.add(h.id);
                        else if (h.get('npo02__Informal_Greeting__c') == system.Label.npo02.NameReplacementText)
                           hhlist.add(h.id);
                        else if (h.get('npo02__Formal_Greeting__c') == system.Label.npo02.NameReplacementText)
                            hhlist.add(h.id);
                        else if (h.get('npo02__SYSTEM_CUSTOM_NAMING__c') != mapIdHHOld.get(h.id).get('npo02__SYSTEM_CUSTOM_NAMING__c'))
                            hhlist.add(h.id);
                        else if (h.getSObjectType() == Account.sObjectType && h.get('npe01__One2OneContact__c') != mapIdHHOld.get(h.id).get('npe01__One2OneContact__c'))
                            hhlist.add(h.id);
                    }
                }
                if (!hhlist.isEmpty()){
                    HH_HouseholdNaming hn = new HH_HouseholdNaming();
                    hn.UpdateNames(hhlist);
                }
            }
        }

    }

}<|MERGE_RESOLUTION|>--- conflicted
+++ resolved
@@ -46,10 +46,7 @@
         //and pass in our param
         //this is b/c of the public visibility
         HH_HouseholdNaming hn = new HH_HouseholdNaming();
-<<<<<<< HEAD
-        hn.UpdateNames(hhids);
-        HH_ProcessControl.inFutureContext = false;
-=======
+
         Savepoint sp = Database.setSavepoint();
         try {
             hn.UpdateNames(hhids);
@@ -58,7 +55,6 @@
         	ERR_Handler.processError(e, ERR_Handler_API.Context.HH);
         }      
         HH_ProcessControl.inFutureContext = false;    
->>>>>>> 4395bde5
     }
 
     // we now want to always call UpdateNames() because it will set Number_Of_Household_Members__c, and
