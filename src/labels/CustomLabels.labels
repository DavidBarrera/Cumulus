<?xml version="1.0" encoding="UTF-8"?>
<CustomLabels xmlns="http://soap.sforce.com/2006/04/metadata">
    <labels>
        <fullName>Addr_Id_Error</fullName>
        <language>en_US</language>
        <protected>true</protected>
        <shortDescription>Addr Id Error</shortDescription>
        <value>Auth ID cannot be blank.</value>
    </labels>
    <labels>
        <fullName>Addr_Settings_API_Body</fullName>
        <categories>address, settings</categories>
        <language>en_US</language>
        <protected>true</protected>
        <shortDescription>DEPRICATED - Addr Settings API Title</shortDescription>
        <value>DEPRICATED - API Account Settings</value>
    </labels>
    <labels>
        <fullName>Addr_Settings_API_Title</fullName>
        <categories>address, settings</categories>
        <language>en_US</language>
        <protected>true</protected>
        <shortDescription>Addr Settings API Title</shortDescription>
        <value>API Account Settings</value>
    </labels>
    <labels>
        <fullName>Addr_Settings_Intro_Body</fullName>
        <categories>address, settings</categories>
        <language>en_US</language>
        <protected>true</protected>
        <shortDescription>DEPRICATED - Addr Settings Intro Body</shortDescription>
        <value>DEPRICATED</value>
    </labels>
    <labels>
        <fullName>Addr_Settings_Intro_Body1</fullName>
        <categories>address, settings</categories>
        <language>en_US</language>
        <protected>true</protected>
        <shortDescription>Addr Settings Intro Body</shortDescription>
        <value>The SmartyStreets.com LiveAddress API lets you verify US addresses as you add them to Salesforce. The API also standardizes addresses when you save them (for example, it converts any instance of Street to St in the saved record).</value>
    </labels>
    <labels>
        <fullName>Addr_Settings_Intro_Body2</fullName>
        <categories>address, settings</categories>
        <language>en_US</language>
        <protected>true</protected>
        <shortDescription>Addr Settings Intro Body</shortDescription>
        <value>To get started using SmartyStreets:

&lt;ol&gt;
&lt;li&gt;Open a &lt;a href=&quot;https://smartystreets.com&quot; target=&quot;_blank&quot;&gt;SmartyStreets.com&lt;/a&gt; account. (Free for nonprofits.)&lt;/li&gt;

&lt;li&gt;In SmartyStreets, go to the API Keys section of the website, and create a Secret Key Pair by giving it a label and clicking Add. &lt;br/&gt;Once created, the Secret Key Pair will include an Auth ID and an Auth Token.&lt;/li&gt;

&lt;li&gt;Return to this tab, click the Edit button below, and paste the Auth ID and the Auth Token into the appropriate fields.&lt;/li&gt;

&lt;li&gt;Accept the rest of the default settings and click Save.&lt;/li&gt;</value>
    </labels>
    <labels>
        <fullName>Addr_Settings_Intro_Title</fullName>
        <categories>address, settings</categories>
        <language>en_US</language>
        <protected>true</protected>
        <shortDescription>Addr Settings Intro Title</shortDescription>
        <value>Introduction</value>
    </labels>
    <labels>
        <fullName>Addr_Settings_Notice</fullName>
        <categories>address, settings</categories>
        <language>en_US</language>
        <protected>true</protected>
        <shortDescription>Addr Settings Notice</shortDescription>
        <value>Address verification using SmartyStreets will only work for records you create from this point on. Verification does not apply to contact information that you&apos;ve already entered in Salesforce.</value>
    </labels>
    <labels>
        <fullName>Addr_Settings_Test_Body</fullName>
        <categories>address, settings</categories>
        <language>en_US</language>
        <protected>true</protected>
        <shortDescription>Addr Settings Test Body</shortDescription>
        <value>To test your SmartyStreets Secret Key Pair, enter any US Zip Code:</value>
    </labels>
    <labels>
        <fullName>Addr_Settings_Test_Response_Title</fullName>
        <categories>address, settings</categories>
        <language>en_US</language>
        <protected>true</protected>
        <shortDescription>Addr Settings Test Response Title</shortDescription>
        <value>SmartyStreets API Response</value>
    </labels>
    <labels>
        <fullName>Addr_Settings_Test_Title</fullName>
        <categories>address, settings</categories>
        <language>en_US</language>
        <protected>true</protected>
        <shortDescription>Addr Settings Test Title</shortDescription>
        <value>Test My Settings</value>
    </labels>
    <labels>
        <fullName>Addr_Skip_Verified</fullName>
        <categories>address, verification</categories>
        <language>en_US</language>
        <protected>true</protected>
        <shortDescription>Addr Skip Verified</shortDescription>
        <value>Skip previously verified records</value>
    </labels>
    <labels>
        <fullName>Addr_Token_Error</fullName>
        <language>en_US</language>
        <protected>true</protected>
        <shortDescription>Addr Token Error</shortDescription>
        <value>Auth Token cannot be blank.</value>
    </labels>
    <labels>
        <fullName>Addr_Unauthorized_Endpoint</fullName>
        <language>en_US</language>
        <protected>true</protected>
        <shortDescription>Addr Unauthorized Endpoint</shortDescription>
        <value>Unauthorized endpoint. Please add https://api.smartystreets.com to your list of authorized Remote Sites, under Setup &gt; Security &gt; Remote Site.</value>
    </labels>
    <labels>
        <fullName>Addr_Valid_Key_Pair</fullName>
        <language>en_US</language>
        <protected>true</protected>
        <shortDescription>Addr Valid Key Pair</shortDescription>
        <value>Your Secret Key Pair is valid.</value>
    </labels>
    <labels>
        <fullName>Addr_Verification_Batch_Body</fullName>
        <categories>address, verification</categories>
        <language>en_US</language>
        <protected>true</protected>
        <shortDescription>Addr Verification Batch Body</shortDescription>
        <value>&lt;p&gt;Click Verify All Addresses to verify and standardize all addresses in your organization. 
        The mass verification process uses the settings from above.&lt;/p&gt;
&lt;p&gt;NOTE: Address Verifications consume credits from your SmartyStreets account.&lt;/p&gt;
&lt;p&gt;NOTE: Running Batch Address Verification will check the &quot;Using SmartyStreets&quot; checkbox.&lt;/p&gt;
 &lt;br/&gt;</value>
    </labels>
    <labels>
        <fullName>Addr_Verification_Batch_Status</fullName>
        <categories>address, verification</categories>
        <language>en_US</language>
        <protected>true</protected>
        <shortDescription>Addr Verification Batch Status</shortDescription>
        <value>Mass Verification Status</value>
    </labels>
    <labels>
        <fullName>Addr_Verification_Batch_Title</fullName>
        <categories>address, verification</categories>
        <language>en_US</language>
        <protected>true</protected>
        <shortDescription>Addr Verification Batch Title</shortDescription>
        <value>Mass Verify Existing Addresses</value>
    </labels>
    <labels>
        <fullName>Addr_Verify_Endpoint</fullName>
        <language>en_US</language>
        <protected>true</protected>
        <shortDescription>Addr Verify Endpoint</shortDescription>
        <value>Please enter the endpoint URL.</value>
    </labels>
    <labels>
        <fullName>Addr_Verify_Settings</fullName>
        <language>en_US</language>
        <protected>true</protected>
        <shortDescription>Addr Verify Settings</shortDescription>
        <value>Please verify SmartyStreet checkbox is checked, and credentials entered.</value>
    </labels>
    <labels>
        <fullName>Addr_Verifying</fullName>
        <language>en_US</language>
        <protected>true</protected>
        <shortDescription>Addr Verifying</shortDescription>
        <value>Verifying addresses.</value>
    </labels>
    <labels>
        <fullName>Address_Not_Found</fullName>
        <categories>address, error</categories>
        <language>en_US</language>
        <protected>true</protected>
        <shortDescription>Address Not Found</shortDescription>
        <value>Address not found.</value>
    </labels>
    <labels>
        <fullName>Address_Verification_Limit</fullName>
        <categories>address, verification</categories>
        <language>en_US</language>
        <protected>true</protected>
        <shortDescription>Address Verification Limit</shortDescription>
        <value>You cannot verify more than 100 addresses at a time.</value>
    </labels>
    <labels>
<<<<<<< HEAD
        <fullName>Saved</fullName>
        <language>en_US</language>
        <protected>true</protected>
        <shortDescription>Saved</shortDescription>
        <value>Saved.</value>
    </labels>
    <labels>
        <fullName>Settings_not_Saved</fullName>
        <language>en_US</language>
        <protected>true</protected>
        <shortDescription>Settings not Saved</shortDescription>
        <value>Settings not saved</value>
=======
        <fullName>RecurringDonationAccountAndContactError</fullName>
        <categories>Recurring Donations</categories>
        <language>en_US</language>
        <protected>false</protected>
        <shortDescription>RecurringDonationAccountAndContactError</shortDescription>
        <value>Recurring Donations can only have an Organization or Contact specified, but not both.</value>
>>>>>>> 069f574c
    </labels>
    <labels>
        <fullName>Zip_Not_Found</fullName>
        <categories>address, verification</categories>
        <language>en_US</language>
        <protected>true</protected>
        <shortDescription>Zip Not Found</shortDescription>
        <value>Zip code not found.</value>
    </labels>
    <labels>
        <fullName>Zipcode_Verification_Limit</fullName>
        <categories>address, verification</categories>
        <language>en_US</language>
        <protected>true</protected>
        <shortDescription>Zipcode Verification Limit</shortDescription>
        <value>You cannot verify more than 100 zipcodes at a time.</value>
    </labels>
    <labels>
        <fullName>addrCopyConAddBtnHHObjOnly</fullName>
        <categories>ADDR_CopyConAddrHHObjBTN</categories>
        <language>en_US</language>
        <protected>false</protected>
        <shortDescription>addrCopyConAddBtnHHObjOnly</shortDescription>
        <value>This button only supports Contacts with Household objects, not Household Accounts.</value>
    </labels>
    <labels>
        <fullName>addrHHAccountOnly</fullName>
        <categories>Address Management</categories>
        <language>en_US</language>
        <protected>true</protected>
        <shortDescription>addrHHAccountOnly</shortDescription>
        <value>Address objects are only supported on Household Accounts.</value>
    </labels>
    <labels>
        <fullName>addrHHAddressAlwaysDefault</fullName>
        <categories>Manage Household UI</categories>
        <language>en_US</language>
        <protected>false</protected>
        <shortDescription>addrHHAddressAlwaysDefault</shortDescription>
        <value>The Household Address will be copied to all Contacts that do not have an Address Override.</value>
    </labels>
    <labels>
        <fullName>addrSeasonalOverlap</fullName>
        <categories>Address Management</categories>
        <language>en_US</language>
        <protected>false</protected>
        <shortDescription>addrSeasonalOverlap</shortDescription>
        <value>Seasonal addresses cannot overlap with any other seasonal address in the Household.</value>
    </labels>
    <labels>
        <fullName>addrSeasonalPartial</fullName>
        <categories>Address Management</categories>
        <language>en_US</language>
        <protected>false</protected>
        <shortDescription>addrSeasonalPartial</shortDescription>
        <value>An address must have all or none of its Seasonal fields set.</value>
    </labels>
    <labels>
        <fullName>healthButtonRun</fullName>
        <categories>Health Check</categories>
        <language>en_US</language>
        <protected>false</protected>
        <shortDescription>healthButtonRun</shortDescription>
        <value>Run Health Check</value>
    </labels>
    <labels>
        <fullName>healthDetailsAccOne2OneNoContacts</fullName>
        <categories>Health Check</categories>
        <language>en_US</language>
        <protected>false</protected>
        <shortDescription>healthDetailsAccOne2OneNoContacts</shortDescription>
        <value>There are {0} One-to-One Accounts who have no Contacts.</value>
    </labels>
    <labels>
        <fullName>healthDetailsAccountModel</fullName>
        <categories>Health Check</categories>
        <language>en_US</language>
        <protected>false</protected>
        <shortDescription>healthDetailsAccountModel</shortDescription>
        <value>There is no valid Account Model specified.</value>
    </labels>
    <labels>
        <fullName>healthDetailsAccountProcessor</fullName>
        <categories>HealthCheck</categories>
        <language>en_US</language>
        <protected>false</protected>
        <shortDescription>healthDetailsAccountProcessor</shortDescription>
        <value>The Account Model is set to {0}, but there are a mixture of Account types being used.</value>
    </labels>
    <labels>
        <fullName>healthDetailsAutoRelCampaignTypeMissing</fullName>
        <categories>Health Check</categories>
        <language>en_US</language>
        <protected>true</protected>
        <shortDescription>healthDetailsAutoRelCampaignTypeMissing</shortDescription>
        <value>Campaign Type must be specified for Relationship Autocreation from CampaignMembers.</value>
    </labels>
    <labels>
        <fullName>healthDetailsAutoRelFieldsMissing</fullName>
        <categories>Health Check</categories>
        <language>en_US</language>
        <protected>false</protected>
        <shortDescription>healthDetailsAutoRelFieldsMissing</shortDescription>
        <value>Relationship Autocreation requires a valid Object, Field and Relationship Type specified.</value>
    </labels>
    <labels>
        <fullName>healthDetailsAutoRelInvalidLookupField</fullName>
        <language>en_US</language>
        <protected>false</protected>
        <shortDescription>healthDetailsAutoRelInvalidLookupField</shortDescription>
        <value>Field {0} is not a lookup field.</value>
    </labels>
    <labels>
        <fullName>healthDetailsBadRDField</fullName>
        <categories>Health Check</categories>
        <language>en_US</language>
        <protected>false</protected>
        <shortDescription>healthDetailsBadRDField</shortDescription>
        <value>Recurring Donation field {0} does not exist.</value>
    </labels>
    <labels>
        <fullName>healthDetailsBadReportId</fullName>
        <categories>Health Check</categories>
        <language>en_US</language>
        <protected>false</protected>
        <shortDescription>healthDetailsBadReportId</shortDescription>
        <value>Invalid Report {0} specified.</value>
    </labels>
    <labels>
        <fullName>healthDetailsContactData</fullName>
        <categories>Health Check</categories>
        <language>en_US</language>
        <protected>false</protected>
        <shortDescription>healthDetailsContactData</shortDescription>
        <value>There are {0} Contacts who have no Account.  These Contacts will be private to the user who created them.</value>
    </labels>
    <labels>
        <fullName>healthDetailsGenderField</fullName>
        <categories>Health Check</categories>
        <language>en_US</language>
        <protected>false</protected>
        <shortDescription>healthDetailsGenderField</shortDescription>
        <value>Gender field {0} does not exist on Contact.</value>
    </labels>
    <labels>
        <fullName>healthDetailsHHAccountModel</fullName>
        <categories>Health Check</categories>
        <language>en_US</language>
        <protected>false</protected>
        <shortDescription>healthDetailsHHAccountModel</shortDescription>
        <value>When using the Household Account Model, Household Rules must be set to No Contacts.</value>
    </labels>
    <labels>
        <fullName>healthDetailsHHActNoContacts</fullName>
        <categories>Health Check</categories>
        <language>en_US</language>
        <protected>false</protected>
        <shortDescription>healthDetailsHHActNoContacts</shortDescription>
        <value>There are {0} Household Accounts who have no Contacts.</value>
    </labels>
    <labels>
        <fullName>healthDetailsHHObNoContacts</fullName>
        <categories>Health Check</categories>
        <language>en_US</language>
        <protected>false</protected>
        <shortDescription>healthDetailsHHObNoContacts</shortDescription>
        <value>There are {0} Household objects who have no Contacts.</value>
    </labels>
    <labels>
        <fullName>healthDetailsInvalidCMField</fullName>
        <categories>Health Check</categories>
        <language>en_US</language>
        <protected>false</protected>
        <shortDescription>healthDetailsInvalidCMField</shortDescription>
        <value>CampaignMember field {0} does not exist.</value>
    </labels>
    <labels>
        <fullName>healthDetailsInvalidContactField</fullName>
        <categories>Health Check</categories>
        <language>en_US</language>
        <protected>false</protected>
        <shortDescription>healthDetailsInvalidContactField</shortDescription>
        <value>Contact field {0} does not exist.</value>
    </labels>
    <labels>
        <fullName>healthDetailsInvalidErrorChatterGroup</fullName>
        <categories>Health Check</categories>
        <language>en_US</language>
        <protected>false</protected>
        <shortDescription>healthDetailsInvalidErrorChatterGroup</shortDescription>
        <value>Invalid Chatter Group {0}.</value>
    </labels>
    <labels>
        <fullName>healthDetailsInvalidErrorRecipient</fullName>
        <categories>Health Check</categories>
        <language>en_US</language>
        <protected>false</protected>
        <shortDescription>healthDetailsInvalidErrorRecipient</shortDescription>
        <value>Invalid Error Notification recipient.</value>
    </labels>
    <labels>
        <fullName>healthDetailsInvalidErrorUser</fullName>
        <categories>Health Check</categories>
        <language>en_US</language>
        <protected>false</protected>
        <shortDescription>healthDetailsInvalidErrorUser</shortDescription>
        <value>Invalid User {0}.</value>
    </labels>
    <labels>
        <fullName>healthDetailsInvalidFiscalYears</fullName>
        <categories>Health Check</categories>
        <language>en_US</language>
        <protected>false</protected>
        <shortDescription>healthDetailsInvalidFiscalYears</shortDescription>
        <value>Fiscal Year Rollups are not supported when the organization is using Custom Fiscal Years.</value>
    </labels>
    <labels>
        <fullName>healthDetailsInvalidObjectField</fullName>
        <categories>Health Check</categories>
        <language>en_US</language>
        <protected>false</protected>
        <shortDescription>healthDetailsInvalidObjectField</shortDescription>
        <value>{0} field {1} does not exist.</value>
    </labels>
    <labels>
        <fullName>healthDetailsInvalidOppField</fullName>
        <categories>Health Check</categories>
        <language>en_US</language>
        <protected>false</protected>
        <shortDescription>healthDetailsInvalidOppField</shortDescription>
        <value>Opportunity field {0} does not exist.</value>
    </labels>
    <labels>
        <fullName>healthDetailsInvalidOppStage</fullName>
        <categories>Health Check</categories>
        <language>en_US</language>
        <protected>false</protected>
        <shortDescription>healthDetailsInvalidOppStage</shortDescription>
        <value>The Opportunity stage {0} does not exist or is not active.</value>
    </labels>
    <labels>
        <fullName>healthDetailsInvalidPaymentField</fullName>
        <categories>Health Check</categories>
        <language>en_US</language>
        <protected>false</protected>
        <shortDescription>healthDetailsInvalidPaymentField</shortDescription>
        <value>Payment field {0} does not exist.</value>
    </labels>
    <labels>
        <fullName>healthDetailsInvalidRecordtypeId</fullName>
        <categories>Health Check</categories>
        <language>en_US</language>
        <protected>false</protected>
        <shortDescription>healthDetailsInvalidRecordtypeId</shortDescription>
        <value>Recordtype Id {0} is invalid.</value>
    </labels>
    <labels>
        <fullName>healthDetailsInvalidRecordtypeName</fullName>
        <categories>Health Check</categories>
        <language>en_US</language>
        <protected>false</protected>
        <shortDescription>healthDetailsInvalidRecordtypeName</shortDescription>
        <value>Recordtype Name {0} is invalid.</value>
    </labels>
    <labels>
        <fullName>healthDetailsInvalidScheduledJob</fullName>
        <categories>Health Check</categories>
        <language>en_US</language>
        <protected>false</protected>
        <shortDescription>healthDetailsInvalidScheduledJob</shortDescription>
        <value>The record {0} in the Schedulable__c object is not valid.</value>
    </labels>
    <labels>
        <fullName>healthDetailsMailingListReportMissing</fullName>
        <categories>Health Check</categories>
        <language>en_US</language>
        <protected>false</protected>
        <shortDescription>healthDetailsMailingListReportMissing</shortDescription>
        <value>The NPSP_Campaign_Household_Mailing_List report is missing which is used by the Household Mailing List button.</value>
    </labels>
    <labels>
        <fullName>healthDetailsNothingScheduled</fullName>
        <categories>Health Check</categories>
        <language>en_US</language>
        <protected>false</protected>
        <shortDescription>healthDetailsNothingScheduled</shortDescription>
        <value>The NPSP Global Scheduled class is not scheduled.</value>
    </labels>
    <labels>
        <fullName>healthDetailsPaymentMappingBadDataTypes</fullName>
        <categories>Health Check</categories>
        <language>en_US</language>
        <protected>false</protected>
        <shortDescription>healthDetailsPaymentMappingBadDataTypes</shortDescription>
        <value>Payment field {0} and Opportunity field {1} are not of compatible data types.</value>
    </labels>
    <labels>
        <fullName>healthDetailsRDFieldsBadDatatypes</fullName>
        <categories>Health Check</categories>
        <language>en_US</language>
        <protected>false</protected>
        <shortDescription>healthDetailsRDFieldsBadDatatypes</shortDescription>
        <value>Recurring Donation field {0} and Opportunity field {1} are not of compatible data types.</value>
    </labels>
    <labels>
        <fullName>healthDetailsRelReciprocalInvalid</fullName>
        <categories>Health Check</categories>
        <language>en_US</language>
        <protected>false</protected>
        <shortDescription>healthDetailsRelReciprocalInvalid</shortDescription>
        <value>Reciprocal Relationship {0} should have a value in at least one of the fields for Male, Female, or Neutral.</value>
    </labels>
    <labels>
        <fullName>healthDetailsScheduleJobs</fullName>
        <categories>Health Check</categories>
        <language>en_US</language>
        <protected>false</protected>
        <shortDescription>healthDetailsScheduleJobs</shortDescription>
        <value>One or more of the Opportunity Rollup, Recurring Donation, and Seasonal Address jobs are missing from the Schedulable__c object.</value>
    </labels>
    <labels>
        <fullName>healthDetailsUDFBadDatatypes</fullName>
        <categories>Health Check</categories>
        <language>en_US</language>
        <protected>false</protected>
        <shortDescription>healthDetailsUDFBadDatatypes</shortDescription>
        <value>Opportunity field {0} and {1} field {2} are not of compatible data types.</value>
    </labels>
    <labels>
        <fullName>healthLabelAccountData</fullName>
        <categories>Health Check</categories>
        <language>en_US</language>
        <protected>false</protected>
        <shortDescription>healthLabelAccountData</shortDescription>
        <value>Account Data</value>
    </labels>
    <labels>
        <fullName>healthLabelAccountModelData</fullName>
        <categories>Health Check</categories>
        <language>en_US</language>
        <protected>false</protected>
        <shortDescription>healthLabelAccountModelData</shortDescription>
        <value>Account Model Data</value>
    </labels>
    <labels>
        <fullName>healthLabelAutoRelValid</fullName>
        <categories>Health Check</categories>
        <language>en_US</language>
        <protected>false</protected>
        <shortDescription>healthLabelAutoRelValid</shortDescription>
        <value>Automatic Relationships valid.</value>
    </labels>
    <labels>
        <fullName>healthLabelContactData</fullName>
        <categories>Health Check</categories>
        <language>en_US</language>
        <protected>false</protected>
        <shortDescription>healthLabelContactData</shortDescription>
        <value>Contact Data</value>
    </labels>
    <labels>
        <fullName>healthLabelErrorRecipientValid</fullName>
        <categories>Health Check</categories>
        <language>en_US</language>
        <protected>false</protected>
        <shortDescription>healthLabelErrorRecipientValid</shortDescription>
        <value>Error Notification recipient valid.</value>
    </labels>
    <labels>
        <fullName>healthLabelFailed</fullName>
        <categories>Health Check</categories>
        <language>en_US</language>
        <protected>false</protected>
        <shortDescription>healthLabelFailed</shortDescription>
        <value>Failed</value>
    </labels>
    <labels>
        <fullName>healthLabelFiscalYearsValid</fullName>
        <categories>Health Check</categories>
        <language>en_US</language>
        <protected>false</protected>
        <shortDescription>healthLabelFiscalYearsValid</shortDescription>
        <value>Custom Fiscal Years are not in use.</value>
    </labels>
    <labels>
        <fullName>healthLabelHHAccData</fullName>
        <categories>Health Check</categories>
        <language>en_US</language>
        <protected>false</protected>
        <shortDescription>healthLabelHHAccData</shortDescription>
        <value>Household Account Data</value>
    </labels>
    <labels>
        <fullName>healthLabelHHData</fullName>
        <categories>Health Check</categories>
        <language>en_US</language>
        <protected>false</protected>
        <shortDescription>healthLabelHHData</shortDescription>
        <value>Household Data</value>
    </labels>
    <labels>
        <fullName>healthLabelHHObjData</fullName>
        <categories>Health Check</categories>
        <language>en_US</language>
        <protected>false</protected>
        <shortDescription>healthLabelHHObjData</shortDescription>
        <value>Household Object Data</value>
    </labels>
    <labels>
        <fullName>healthLabelIntro</fullName>
        <categories>Health Check</categories>
        <language>en_US</language>
        <protected>false</protected>
        <shortDescription>healthLabelIntro</shortDescription>
        <value>Health Check will verify that all of your settings are valid, and look for problems in your account related data.</value>
    </labels>
    <labels>
        <fullName>healthLabelLastRun</fullName>
        <categories>Health Check</categories>
        <language>en_US</language>
        <protected>false</protected>
        <shortDescription>healthLabelLastRun</shortDescription>
        <value>Last run: {0}</value>
    </labels>
    <labels>
        <fullName>healthLabelNone</fullName>
        <categories>Health Check</categories>
        <language>en_US</language>
        <protected>false</protected>
        <shortDescription>healthLabelNone</shortDescription>
        <value>(none)</value>
    </labels>
    <labels>
        <fullName>healthLabelPassed</fullName>
        <categories>Health Check</categories>
        <language>en_US</language>
        <protected>false</protected>
        <shortDescription>healthLabelPassed</shortDescription>
        <value>Passed</value>
    </labels>
    <labels>
        <fullName>healthLabelPaymentMappingsValid</fullName>
        <categories>Health Check</categories>
        <language>en_US</language>
        <protected>false</protected>
        <shortDescription>healthLabelPaymentMappingsValid</shortDescription>
        <value>Payment Mappings valid.</value>
    </labels>
    <labels>
        <fullName>healthLabelRDOppsValid</fullName>
        <categories>Health Check</categories>
        <language>en_US</language>
        <protected>false</protected>
        <shortDescription>healthLabelRDOppsValid</shortDescription>
        <value>Recurring Donation Opportunities can be saved.</value>
    </labels>
    <labels>
        <fullName>healthLabelRDValid</fullName>
        <categories>Health Check</categories>
        <language>en_US</language>
        <protected>false</protected>
        <shortDescription>healthLabelRDValid</shortDescription>
        <value>Recurring Donation Field Mappings valid.</value>
    </labels>
    <labels>
        <fullName>healthLabelRelReciprocalValid</fullName>
        <categories>Health Check</categories>
        <language>en_US</language>
        <protected>false</protected>
        <shortDescription>healthLabelRelReciprocalValid</shortDescription>
        <value>Reciprocal Relationships valid.</value>
    </labels>
    <labels>
        <fullName>healthLabelScheduler</fullName>
        <categories>Health Check</categories>
        <language>en_US</language>
        <protected>false</protected>
        <shortDescription>healthLabelScheduler</shortDescription>
        <value>NPSP Global Scheduler</value>
    </labels>
    <labels>
        <fullName>healthLabelSchedulerValid</fullName>
        <categories>Health Check</categories>
        <language>en_US</language>
        <protected>false</protected>
        <shortDescription>healthLabelSchedulerValid</shortDescription>
        <value>NPSP Global Scheduler job scheduled.</value>
    </labels>
    <labels>
        <fullName>healthLabelShowPassedTests</fullName>
        <categories>Health Check</categories>
        <language>en_US</language>
        <protected>false</protected>
        <shortDescription>healthLabelShowPassedTests</shortDescription>
        <value>Show Passed Tests</value>
    </labels>
    <labels>
        <fullName>healthLabelTime</fullName>
        <categories>Health Check</categories>
        <language>en_US</language>
        <protected>false</protected>
        <shortDescription>healthLabelTime</shortDescription>
        <value>Detection time in seconds: {0}</value>
    </labels>
    <labels>
        <fullName>healthLabelUDFValid</fullName>
        <categories>Health Check</categories>
        <language>en_US</language>
        <protected>false</protected>
        <shortDescription>healthLabelUDFValid</shortDescription>
        <value>User Defined Rollups valid.</value>
    </labels>
    <labels>
        <fullName>healthSolutionAccOne2OneNoContacts</fullName>
        <categories>Health Check</categories>
        <language>en_US</language>
        <protected>false</protected>
        <shortDescription>healthSolutionAccOne2OneNoContacts</shortDescription>
        <value>Consider deleting these unused One-to-One Accounts to save space.</value>
    </labels>
    <labels>
        <fullName>healthSolutionAutoRelFieldsMissing</fullName>
        <categories>Health Check</categories>
        <language>en_US</language>
        <protected>false</protected>
        <shortDescription>healthSolutionAutoRelFieldsMissing</shortDescription>
        <value>On the NPSP Settings tab, click {0} | {1}, and delete the invalid Relationship Autocreation record.</value>
    </labels>
    <labels>
        <fullName>healthSolutionAutoRelInvalidCMField</fullName>
        <categories>Health Check</categories>
        <language>en_US</language>
        <protected>false</protected>
        <shortDescription>healthSolutionAutoRelInvalidCMField</shortDescription>
        <value>On the NPSP Settings tab, click {0} | {1}, and add the missing CampaignMember field, or delete the Relationships Autocreate record.</value>
    </labels>
    <labels>
        <fullName>healthSolutionAutoRelInvalidContactField</fullName>
        <language>en_US</language>
        <protected>false</protected>
        <shortDescription>healthSolutionAutoRelInvalidContactField</shortDescription>
        <value>On the NPSP Settings tab, click {0} | {1}, and add the missing Contact field, or delete the Relationships Autocreation record.</value>
    </labels>
    <labels>
        <fullName>healthSolutionAutoRelInvalidLookupField</fullName>
        <categories>Health Check</categories>
        <language>en_US</language>
        <protected>false</protected>
        <shortDescription>healthSolutionAutoRelInvalidLookupField</shortDescription>
        <value>On the NPSP Settings tab, click {0} | {1}, and delete the Relationship Autocreation record.</value>
    </labels>
    <labels>
        <fullName>healthSolutionBadRDField</fullName>
        <categories>Health Check</categories>
        <language>en_US</language>
        <protected>false</protected>
        <shortDescription>healthSolutionBadRDField</shortDescription>
        <value>On the NPSP Settings tab, click {0} | {1}, and add the missing Recurring Donation field, or delete the Recurring Donation Field Mapping record.</value>
    </labels>
    <labels>
        <fullName>healthSolutionEditSetting</fullName>
        <categories>Health Check</categories>
        <language>en_US</language>
        <protected>false</protected>
        <shortDescription>healthSolutionEditSetting</shortDescription>
        <value>On the NPSP Settings tab, click {1} | {2}, and edit the {0} setting.</value>
    </labels>
    <labels>
        <fullName>healthSolutionHHAccNoContacts</fullName>
        <categories>Health Check</categories>
        <language>en_US</language>
        <protected>false</protected>
        <shortDescription>healthSolutionHHAccNoContacts</shortDescription>
        <value>Consider deleting these unused Household Accounts to save space.</value>
    </labels>
    <labels>
        <fullName>healthSolutionHHObjNoContacts</fullName>
        <categories>Health Check</categories>
        <language>en_US</language>
        <protected>false</protected>
        <shortDescription>healthSolutionHHObjNoContacts</shortDescription>
        <value>Consider deleting these unused Household objects to save space.</value>
    </labels>
    <labels>
        <fullName>healthSolutionInvalidFiscalYears</fullName>
        <categories>Health Check</categories>
        <language>en_US</language>
        <protected>false</protected>
        <shortDescription>healthSolutionInvalidFiscalYears</shortDescription>
        <value>Since Salesforce does not support turning off Custom Fiscal Years, NPSP Rollups will default to Calendar Year.</value>
    </labels>
    <labels>
        <fullName>healthSolutionInvalidOppField</fullName>
        <categories>Health Check</categories>
        <language>en_US</language>
        <protected>false</protected>
        <shortDescription>healthSolutionInvalidOppField</shortDescription>
        <value>On the NPSP Settings tab, click {0} | {1}, and add the missing Opportunity field, or delete the Payment Mapping record.</value>
    </labels>
    <labels>
        <fullName>healthSolutionInvalidOppStage</fullName>
        <categories>Health Check</categories>
        <language>en_US</language>
        <protected>false</protected>
        <shortDescription>healthSolutionInvalidOppStage</shortDescription>
        <value>Add this Opportunity Stage value in Salesforce Setup.</value>
    </labels>
    <labels>
        <fullName>healthSolutionInvalidPaymentField</fullName>
        <categories>Health Check</categories>
        <language>en_US</language>
        <protected>false</protected>
        <shortDescription>healthSolutionInvalidPaymentField</shortDescription>
        <value>On the NPSP Settings tab, click {0} | {1}, and add the missing Payment field, or delete the Payment Mapping record.</value>
    </labels>
    <labels>
        <fullName>healthSolutionInvalidScheduledJob</fullName>
        <categories>Health Check</categories>
        <language>en_US</language>
        <protected>false</protected>
        <shortDescription>healthSolutionInvalidScheduledJob</shortDescription>
        <value>You must update the record to have a valid Class the implements the UTIL_IScheduled interface.</value>
    </labels>
    <labels>
        <fullName>healthSolutionInvalidUDFObjectField</fullName>
        <categories>Health Check</categories>
        <language>en_US</language>
        <protected>false</protected>
        <shortDescription>healthSolutionInvalidUDFObjectField</shortDescription>
        <value>On the NPSP Settings tab, click {0} | {1}, and add the missing field, or delete the User Rollup record.</value>
    </labels>
    <labels>
        <fullName>healthSolutionMailingListReportMissing</fullName>
        <categories>Health Check</categories>
        <language>en_US</language>
        <protected>false</protected>
        <shortDescription>healthSolutionMailingListReportMissing</shortDescription>
        <value>Create a report based on Campaigns with Contacts, where Member Status does not contain Duplicate.  Then specify this report on the {0} &gt; {1} tab in NPSP Settings.</value>
    </labels>
    <labels>
        <fullName>healthSolutionNothingScheduled</fullName>
        <categories>Health Check</categories>
        <language>en_US</language>
        <protected>false</protected>
        <shortDescription>healthSolutionNothingScheduled</shortDescription>
        <value>You must schedule the class UTIL_MasterSchedulable to run daily with the job name {0}.</value>
    </labels>
    <labels>
        <fullName>healthSolutionPaymentMappingBadDataTypes</fullName>
        <language>en_US</language>
        <protected>false</protected>
        <shortDescription>healthSolutionPaymentMappingBadDataTypes</shortDescription>
        <value>On the NPSP Settings tab, click {0} | {1}, and delete the Payment Mapping record.</value>
    </labels>
    <labels>
        <fullName>healthSolutionRDBadOppField</fullName>
        <categories>Health Check</categories>
        <language>en_US</language>
        <protected>false</protected>
        <shortDescription>healthSolutionRDBadOppField</shortDescription>
        <value>On the NPSP Settings tab, click {0} | {1}, and add the missing Opportunity field, or delete the Recurring Donation Field Mapping record.</value>
    </labels>
    <labels>
        <fullName>healthSolutionRDFieldsBadDatatypes</fullName>
        <categories>Health Check</categories>
        <language>en_US</language>
        <protected>false</protected>
        <shortDescription>healthSolutionRDFieldsBadDatatypes</shortDescription>
        <value>On the NPSP Settings tab, click {0} | {1}, and delete the Recurring Donation Field Mapping record.</value>
    </labels>
    <labels>
        <fullName>healthSolutionRelReciprocalInvalid</fullName>
        <categories>Health Check</categories>
        <language>en_US</language>
        <protected>false</protected>
        <shortDescription>healthSolutionRelReciprocalInvalid</shortDescription>
        <value>On the NPSP Settings tab, click {0} | {1}, and delete the Reciprocal Relationship record, and create a new one with the required information.</value>
    </labels>
    <labels>
        <fullName>healthSolutionScheduleJobs</fullName>
        <categories>Health Check</categories>
        <language>en_US</language>
        <protected>false</protected>
        <shortDescription>healthSolutionScheduleJobs</shortDescription>
        <value>You must add records for RLLP_OppRollup_SCHED, RD_RecurringDonations_SCHED, and ADDR_SEASONAL_SCHED to Schedulable__c in order for these features to work correctly.</value>
    </labels>
    <labels>
        <fullName>healthSolutionUDFBadDatatypes</fullName>
        <categories>Health Check</categories>
        <language>en_US</language>
        <protected>false</protected>
        <shortDescription>healthSolutionUDFBadDatatypes</shortDescription>
        <value>On the NPSP Settings tab, click {0} | {1}, and delete the User Rollup record.</value>
    </labels>
    <labels>
        <fullName>healthSolutionUDFOppField</fullName>
        <categories>Health Check</categories>
        <language>en_US</language>
        <protected>false</protected>
        <shortDescription>healthSolutionUDFOppField</shortDescription>
        <value>On the NPSP Settings tab, click {0} | {1}, and add the missing Opportunity field, or delete the User Rollup record.</value>
    </labels>
    <labels>
        <fullName>hhCmpDedupLabelReturnToCmp</fullName>
        <categories>Household Campaign Dedupe</categories>
        <language>en_US</language>
        <protected>false</protected>
        <shortDescription>hhCmpDedupLabelReturnToCmp</shortDescription>
        <value>Return to Campaign</value>
    </labels>
    <labels>
        <fullName>hhCmpDedupeBatchMessage</fullName>
        <categories>Household Campaign Dedupe</categories>
        <language>en_US</language>
        <protected>false</protected>
        <shortDescription>hhCmpDedupeBatchMessage</shortDescription>
        <value>Due to the size of this campaign, the process to identify household members is being done in batch, and may take several minutes to complete.  Once progress is complete, click on the link to open the report.</value>
    </labels>
    <labels>
        <fullName>hhCmpDedupeBatchProgressTitle</fullName>
        <categories>Household Campaign Dedupe</categories>
        <language>en_US</language>
        <protected>false</protected>
        <shortDescription>hhCmpDedupeBatchProgressTitle</shortDescription>
        <value>Campaign Household Deduplication</value>
    </labels>
    <labels>
        <fullName>hhCmpDedupeLabelOpenReport</fullName>
        <categories>Household Campaign Dedupe</categories>
        <language>en_US</language>
        <protected>false</protected>
        <shortDescription>hhCmpDedupeLabelOpenReport</shortDescription>
        <value>Open Report</value>
    </labels>
    <labels>
        <fullName>hhCmpDedupeNoReport</fullName>
        <categories>Household Campaign Dedupe</categories>
        <language>en_US</language>
        <protected>false</protected>
        <shortDescription>hhCmpDedupeNoReport</shortDescription>
        <value>Could not find report. Create a report with the Report Unique Name of  &apos;NPSP_Campaign_Household_Mailing_List&apos;. NOTE: Report type should be Campaigns with Contacts. Filter for Member Status does not contain &apos;Duplicate&apos;.</value>
    </labels>
    <labels>
        <fullName>hhCmpDedupeStatus</fullName>
        <categories>Household Campaign Dedupe</categories>
        <language>en_US</language>
        <protected>false</protected>
        <shortDescription>hhCmpDedupeStatus</shortDescription>
        <value>- Household Duplicate</value>
    </labels>
    <labels>
        <fullName>labelListViewFirst</fullName>
        <categories>SoqlListView</categories>
        <language>en_US</language>
        <protected>false</protected>
        <shortDescription>label for First link in list view</shortDescription>
        <value>First</value>
    </labels>
    <labels>
        <fullName>labelListViewLast</fullName>
        <categories>SoqlListView</categories>
        <language>en_US</language>
        <protected>false</protected>
        <shortDescription>label for Last link in list view</shortDescription>
        <value>Last</value>
    </labels>
    <labels>
        <fullName>labelListViewNext</fullName>
        <categories>SoqlListView</categories>
        <language>en_US</language>
        <protected>false</protected>
        <shortDescription>label for Next link in list view</shortDescription>
        <value>Next</value>
    </labels>
    <labels>
        <fullName>labelListViewPageInfo</fullName>
        <categories>SoqlListView</categories>
        <language>en_US</language>
        <protected>false</protected>
        <shortDescription>label for page info in list view</shortDescription>
        <value>&amp;nbsp;&amp;nbsp;&amp;nbsp;Page {0} of {1} &amp;nbsp;&amp;nbsp;({2} records)</value>
    </labels>
    <labels>
        <fullName>labelListViewPrevious</fullName>
        <categories>SoqlListView</categories>
        <language>en_US</language>
        <protected>false</protected>
        <shortDescription>label for Previous link in list view</shortDescription>
        <value>Previous</value>
    </labels>
    <labels>
        <fullName>labelMessageLoading</fullName>
        <categories>SoqlListView, Settings</categories>
        <language>en_US</language>
        <protected>false</protected>
        <shortDescription>label for the loading... message used in some pages</shortDescription>
        <value>Loading...</value>
    </labels>
    <labels>
        <fullName>labelShowMore</fullName>
        <categories>SoqlListView</categories>
        <language>en_US</language>
        <protected>false</protected>
        <shortDescription>label for Show More on list views</shortDescription>
        <value>Show more</value>
    </labels>
    <labels>
        <fullName>stgBtnCancel</fullName>
        <categories>Settings</categories>
        <language>en_US</language>
        <protected>false</protected>
        <shortDescription>stgBtnCancel</shortDescription>
        <value>Cancel</value>
    </labels>
    <labels>
        <fullName>stgBtnClearErrorLog</fullName>
        <categories>Settings</categories>
        <language>en_US</language>
        <protected>false</protected>
        <shortDescription>stgBtnClearErrorLog</shortDescription>
        <value>Clear Error Log</value>
    </labels>
    <labels>
        <fullName>stgBtnCreateAutoRel</fullName>
        <categories>Settings</categories>
        <language>en_US</language>
        <protected>false</protected>
        <shortDescription>stgBtnCreateAutoRel</shortDescription>
        <value>Create Automatic Relationship</value>
    </labels>
    <labels>
        <fullName>stgBtnCreateMapping</fullName>
        <categories>Settings</categories>
        <language>en_US</language>
        <protected>false</protected>
        <shortDescription>stgBtnCreateMapping</shortDescription>
        <value>Create Custom Mapping</value>
    </labels>
    <labels>
        <fullName>stgBtnCreateRDPeriod</fullName>
        <categories>Settings</categories>
        <language>en_US</language>
        <protected>false</protected>
        <shortDescription>stgBtnCreateRDPeriod</shortDescription>
        <value>Create Custom Installment Period</value>
    </labels>
    <labels>
        <fullName>stgBtnCreateRelReciprocal</fullName>
        <categories>Settings</categories>
        <language>en_US</language>
        <protected>false</protected>
        <shortDescription>stgBtnCreateRelReciprocal</shortDescription>
        <value>Create Reciprocal Relationship</value>
    </labels>
    <labels>
        <fullName>stgBtnCreateTH</fullName>
        <categories>Settings</categories>
        <language>en_US</language>
        <protected>false</protected>
        <shortDescription>stgBtnCreateTH</shortDescription>
        <value>Create Trigger Handler</value>
    </labels>
    <labels>
        <fullName>stgBtnCreateUDR</fullName>
        <categories>Settings</categories>
        <language>en_US</language>
        <protected>false</protected>
        <shortDescription>stgBtnCreateUDR</shortDescription>
        <value>Create Rollup</value>
    </labels>
    <labels>
        <fullName>stgBtnEdit</fullName>
        <categories>Settings</categories>
        <language>en_US</language>
        <protected>false</protected>
        <shortDescription>stgBtnEdit</shortDescription>
        <value>Edit</value>
    </labels>
    <labels>
        <fullName>stgBtnHHAutoName</fullName>
        <categories>Settings</categories>
        <language>en_US</language>
        <protected>false</protected>
        <shortDescription>stgBtnHHAutoName</shortDescription>
        <value>Refresh naming on all Households</value>
    </labels>
    <labels>
        <fullName>stgBtnNewAutoRel</fullName>
        <categories>Settings</categories>
        <language>en_US</language>
        <protected>false</protected>
        <shortDescription>stgBtnNewAutoRel</shortDescription>
        <value>New Automatic Relationship</value>
    </labels>
    <labels>
        <fullName>stgBtnNewPaymentMap</fullName>
        <categories>Settings</categories>
        <language>en_US</language>
        <protected>false</protected>
        <shortDescription>stgBtnNewPaymentMap</shortDescription>
        <value>New Payment Field Mapping</value>
    </labels>
    <labels>
        <fullName>stgBtnNewRDFieldMap</fullName>
        <categories>Settings</categories>
        <language>en_US</language>
        <protected>false</protected>
        <shortDescription>stgBtnNewRDFieldMap</shortDescription>
        <value>New Custom Field Mapping</value>
    </labels>
    <labels>
        <fullName>stgBtnNewRDPeriod</fullName>
        <categories>Settings</categories>
        <language>en_US</language>
        <protected>false</protected>
        <shortDescription>stgBtnNewRDPeriod</shortDescription>
        <value>New Custom Installment Period</value>
    </labels>
    <labels>
        <fullName>stgBtnNewRelReciprocal</fullName>
        <categories>Settings</categories>
        <language>en_US</language>
        <protected>false</protected>
        <shortDescription>stgBtnNewRelReciprocal</shortDescription>
        <value>New Reciprocal Relationship</value>
    </labels>
    <labels>
        <fullName>stgBtnNewTH</fullName>
        <categories>Settings</categories>
        <language>en_US</language>
        <protected>false</protected>
        <shortDescription>stgBtnNewTH</shortDescription>
        <value>New Trigger Handler</value>
    </labels>
    <labels>
        <fullName>stgBtnNewUDR</fullName>
        <categories>Settings</categories>
        <language>en_US</language>
        <protected>false</protected>
        <shortDescription>stgBtnNewUDR</shortDescription>
        <value>New User Defined Rollup</value>
    </labels>
    <labels>
        <fullName>stgBtnRDCreateNewMap</fullName>
        <categories>Settings</categories>
        <language>en_US</language>
        <protected>false</protected>
        <shortDescription>stgBtnRDCreateNewMap</shortDescription>
        <value>Create Custom Field Mapping</value>
    </labels>
    <labels>
        <fullName>stgBtnRunBatch</fullName>
        <categories>Settings</categories>
        <language>en_US</language>
        <protected>false</protected>
        <shortDescription>stgBtnRunBatch</shortDescription>
        <value>Run Batch</value>
    </labels>
    <labels>
        <fullName>stgBtnSave</fullName>
        <categories>Settings</categories>
        <language>en_US</language>
        <protected>false</protected>
        <shortDescription>stgBtnSave</shortDescription>
        <value>Save</value>
    </labels>
    <labels>
        <fullName>stgErrorINaming</fullName>
        <categories>Settings</categories>
        <language>en_US</language>
        <protected>false</protected>
        <shortDescription>stgErrorINaming</shortDescription>
        <value>Implementing Class does not implement interface HH_INaming.</value>
    </labels>
    <labels>
        <fullName>stgErrorInvalidClass</fullName>
        <categories>Settings</categories>
        <language>en_US</language>
        <protected>false</protected>
        <shortDescription>stgErrorInvalidClass</shortDescription>
        <value>Invalid Implementing Class.</value>
    </labels>
    <labels>
        <fullName>stgHelpAccountModel</fullName>
        <categories>Settings</categories>
        <language>en_US</language>
        <protected>false</protected>
        <shortDescription>stgHelpAccountModel</shortDescription>
        <value>Setting for the Account model. Should be &quot;Household Account&quot;, &quot;One-to-One&quot;, or &quot;Individual&quot;. Replaces the custom field Contact.SystemAccountProcessor__c. &quot;Household Account&quot; is the recommended model.</value>
    </labels>
    <labels>
        <fullName>stgHelpAutoAffil</fullName>
        <categories>Settings</categories>
        <language>en_US</language>
        <protected>false</protected>
        <shortDescription>stgHelpAutoAffil</shortDescription>
        <value>Create or update Affiliations for Contacts connected to Organization Accounts when their Organization field or Primary Affiliation field is changed.</value>
    </labels>
    <labels>
        <fullName>stgHelpAutoRelCampaignRT</fullName>
        <categories>Settings</categories>
        <language>en_US</language>
        <protected>false</protected>
        <shortDescription>stgHelpAutoRelCampaignRT</shortDescription>
        <value>List of eligible Campaign types for this Campaign Member auto-create. (Will be blank for Contact auto-create)</value>
    </labels>
    <labels>
        <fullName>stgHelpAutoRelField</fullName>
        <categories>Settings</categories>
        <language>en_US</language>
        <protected>false</protected>
        <shortDescription>stgHelpAutoRelField</shortDescription>
        <value>The field insert or update that triggers the creation of this Relationship</value>
    </labels>
    <labels>
        <fullName>stgHelpAutoRelObject</fullName>
        <categories>Settings</categories>
        <language>en_US</language>
        <protected>false</protected>
        <shortDescription>stgHelpAutoRelObject</shortDescription>
        <value>The object this Auto-Relationship is associated with</value>
    </labels>
    <labels>
        <fullName>stgHelpAutoRelType</fullName>
        <categories>Settings</categories>
        <language>en_US</language>
        <protected>false</protected>
        <shortDescription>stgHelpAutoRelType</shortDescription>
        <value>The Relationship type to be created between the base object and the lookup object. The lookup object will receive the reciprocal Relationship, if one is available.</value>
    </labels>
    <labels>
        <fullName>stgHelpBDEAllowBlankOppNames</fullName>
        <categories>Settings</categories>
        <language>en_US</language>
        <protected>false</protected>
        <shortDescription>stgHelpBDEAllowBlankOppNames</shortDescription>
        <value>If set, then Batch Data Entry will never name Opportunities, even if they are blank (not included on the BDE page).</value>
    </labels>
    <labels>
        <fullName>stgHelpBDEOppNaming</fullName>
        <categories>Settings</categories>
        <language>en_US</language>
        <protected>false</protected>
        <shortDescription>stgHelpBDEOppNaming</shortDescription>
        <value>This setting automatically generates the record name for batch entered Opportunity records based on the value of the entered fields.</value>
    </labels>
    <labels>
        <fullName>stgHelpBatchOppRollup</fullName>
        <categories>Settings</categories>
        <language>en_US</language>
        <protected>false</protected>
        <shortDescription>stgHelpBatchOppRollup</shortDescription>
        <value>Use this page to rollup totals for all closed Opportunities, saving the results in Contact, Household, and Organization records.  The process may take some time; you can close this page and the process will continue in the background.</value>
    </labels>
    <labels>
        <fullName>stgHelpBtnHHNaming</fullName>
        <categories>Settings</categories>
        <language>en_US</language>
        <protected>false</protected>
        <shortDescription>stgHelpBtnHHNaming</shortDescription>
        <value>Clicking this button will activate Automatic Household Naming, and populate your existing Formal Greeting, Informal Greeting and Household Name fields with new names.  THIS IS AN IRREVERSIBLE PROCESS.  While you can deactivate Automatic Household Naming, the newly populated names will remain.  Toggling on, off, then on again may have unpredictable results.  DISABLE ALL CUSTOM VALIDATION RULES ON HOUSEHOLDS BEFORE ACTIVATING.  Once complete (100%), you may safely leave or refresh the page.</value>
    </labels>
    <labels>
        <fullName>stgHelpChatterGroup</fullName>
        <categories>Settings</categories>
        <language>en_US</language>
        <protected>false</protected>
        <shortDescription>stgHelpChatterGroup</shortDescription>
        <value>Chatter group where error notifications will be posted.</value>
    </labels>
    <labels>
        <fullName>stgHelpContactRTExcluded</fullName>
        <categories>Settings</categories>
        <language>en_US</language>
        <protected>false</protected>
        <shortDescription>stgHelpContactRTExcluded</shortDescription>
        <value>Contact Record Types excluded from Household Opportunity Contact Role creation</value>
    </labels>
    <labels>
        <fullName>stgHelpEnableSoftCreditRollups</fullName>
        <categories>Settings</categories>
        <language>en_US</language>
        <protected>false</protected>
        <shortDescription>stgHelpEnableSoftCreditRollups</shortDescription>
        <value>Allows you to rollup closed Opportunity totals based on Opportunity Contact Role Roles. Soft credit rollups happen only in the nightly batch job, and not on triggers. They can be manually run using the Rollup Donations Batch tab.</value>
    </labels>
    <labels>
        <fullName>stgHelpErrorNotifyOn</fullName>
        <categories>Settings</categories>
        <language>en_US</language>
        <protected>false</protected>
        <shortDescription>stgHelpErrorNotifyOn</shortDescription>
        <value>Check this if you&apos;d like the system to post notifications for certain type of errors.</value>
    </labels>
    <labels>
        <fullName>stgHelpErrorNotifyTo</fullName>
        <categories>Settings</categories>
        <language>en_US</language>
        <protected>false</protected>
        <shortDescription>stgHelpErrorNotifyTo</shortDescription>
        <value>Select the type of user to send notifications to.</value>
    </labels>
    <labels>
        <fullName>stgHelpFGFormat</fullName>
        <categories>Settings</categories>
        <language>en_US</language>
        <protected>false</protected>
        <shortDescription>stgHelpFGFormat</shortDescription>
        <value>The format to use for the Household Formal Greeting</value>
    </labels>
    <labels>
        <fullName>stgHelpFiscalYearRollups</fullName>
        <categories>Settings</categories>
        <language>en_US</language>
        <protected>false</protected>
        <shortDescription>stgHelpFiscalYearRollups</shortDescription>
        <value>Checking this box will cause Opportunity rollup totals to respect fiscal year, instead of calendar years settings. To set Fiscal Year information, go to Setup-&gt;Company Profile-&gt;Fiscal Year. NOTE: Custom Fiscal Year Settings are NOT supported.</value>
    </labels>
    <labels>
        <fullName>stgHelpHHAccountRTID</fullName>
        <categories>Settings</categories>
        <language>en_US</language>
        <protected>false</protected>
        <shortDescription>stgHelpHHAccountRTID</shortDescription>
        <value>The Account Record Type to be used for Household Accounts. If none is selected, the Account will default to the user&apos;s default Account Record Type.</value>
    </labels>
    <labels>
        <fullName>stgHelpHHExcludedRT</fullName>
        <categories>Settings</categories>
        <language>en_US</language>
        <protected>false</protected>
        <shortDescription>stgHelpHHExcludedRT</shortDescription>
        <value>Contact Record Types excluded from Household creation. This setting is ignored if you are using the Household Account model.</value>
    </labels>
    <labels>
        <fullName>stgHelpHHMailingListReport</fullName>
        <categories>Settings</categories>
        <language>en_US</language>
        <protected>false</protected>
        <shortDescription>stgHelpHHMailingListReport</shortDescription>
        <value>The Household Mailing List Report used for Household-deduplicated Campaign mailing lists. The report should be of Campaigns with Contacts, where Member Status does not contain &apos;Duplicate&apos;</value>
    </labels>
    <labels>
        <fullName>stgHelpHHNameFormat</fullName>
        <categories>Settings</categories>
        <language>en_US</language>
        <protected>false</protected>
        <shortDescription>stgHelpHHNameFormat</shortDescription>
        <value>The format to use for the Household Name.</value>
    </labels>
    <labels>
        <fullName>stgHelpHHNaming</fullName>
        <categories>Settings</categories>
        <language>en_US</language>
        <protected>false</protected>
        <shortDescription>stgHelpHHNaming</shortDescription>
        <value>If checked, the system will provide automatic naming for Household Names, Informal and Formal Greetings.</value>
    </labels>
    <labels>
        <fullName>stgHelpHHOCROn</fullName>
        <categories>Settings</categories>
        <language>en_US</language>
        <protected>false</protected>
        <shortDescription>stgHelpHHOCROn</shortDescription>
        <value>Check this field to create automatic Contact Roles for Household members of the Primary Contact</value>
    </labels>
    <labels>
        <fullName>stgHelpHHObjectOverview</fullName>
        <categories>Settings</categories>
        <language>en_US</language>
        <protected>false</protected>
        <shortDescription>stgHelpHHObjectOverview</shortDescription>
        <value>The Nonprofit Starter Pack supports two different ways to track households.  The recommended way is to specify the Household Account Model, which will use an Account as the Contact&apos;s Household.  If, however, you are using either the One-to-One or Individual Account Models, you can optionally use a separate Household Object as the Contact&apos;s Household.</value>
    </labels>
    <labels>
        <fullName>stgHelpHHRules</fullName>
        <categories>Settings</categories>
        <language>en_US</language>
        <protected>false</protected>
        <shortDescription>stgHelpHHRules</shortDescription>
        <value>Specifies which Contacts will have Households objects automatically created for them. Note that this is only used for Contacts using the One-to-One or Individual Account Model. This is ignored for Contacts with the Household Account Model.  If your Account Model is set to &quot;Household Account&quot;, this setting will always be reset to &quot;No Contacts&quot;.</value>
    </labels>
    <labels>
        <fullName>stgHelpIGFormat</fullName>
        <categories>Settings</categories>
        <language>en_US</language>
        <protected>false</protected>
        <shortDescription>stgHelpIGFormat</shortDescription>
        <value>The format to use for the Household Informal Greeting.</value>
    </labels>
    <labels>
        <fullName>stgHelpINamingClass</fullName>
        <categories>Settings</categories>
        <language>en_US</language>
        <protected>false</protected>
        <shortDescription>stgHelpINamingClass</shortDescription>
        <value>Specify the Apex Class that implements the HH_INaming interface for Household naming.</value>
    </labels>
    <labels>
        <fullName>stgHelpLeadConvert</fullName>
        <categories>Settings</categories>
        <language>en_US</language>
        <protected>false</protected>
        <shortDescription>stgHelpLeadConvert</shortDescription>
        <value>Specifies whether to create an Opportunity during Lead conversion.</value>
    </labels>
    <labels>
        <fullName>stgHelpMaxPayments</fullName>
        <categories>Settings</categories>
        <language>en_US</language>
        <protected>true</protected>
        <shortDescription>stgHelpMaxPayments</shortDescription>
        <value>Set the maximum number of payments available in the Payment Creation Wizard.</value>
    </labels>
    <labels>
        <fullName>stgHelpMembershipGracePeriod</fullName>
        <categories>Settings</categories>
        <language>en_US</language>
        <protected>false</protected>
        <shortDescription>stgHelpMembershipGracePeriod</shortDescription>
        <value>The length of the grace period (in days) after a membership expires (last end date) before the status moves from &apos;Grace Period&apos; to &apos;Expired&apos;. Defaults to 30 days.</value>
    </labels>
    <labels>
        <fullName>stgHelpMembershipRT</fullName>
        <categories>Settings</categories>
        <language>en_US</language>
        <protected>false</protected>
        <shortDescription>stgHelpMembershipRT</shortDescription>
        <value>Names of Opportunity Record Types, such as Membership, that you want to roll up separately from other Opportunity Record Types.</value>
    </labels>
    <labels>
        <fullName>stgHelpNameConnector</fullName>
        <categories>Settings</categories>
        <language>en_US</language>
        <protected>false</protected>
        <shortDescription>stgHelpNameConnector</shortDescription>
        <value>Specify what string should be used to connect pairs in a name.</value>
    </labels>
    <labels>
        <fullName>stgHelpNameOverrun</fullName>
        <categories>Settings</categories>
        <language>en_US</language>
        <protected>false</protected>
        <shortDescription>stgHelpNameOverrun</shortDescription>
        <value>Specify what string should be used to replace long lists of names.</value>
    </labels>
    <labels>
        <fullName>stgHelpNewRDFieldMap</fullName>
        <categories>Settings</categories>
        <language>en_US</language>
        <protected>false</protected>
        <shortDescription>stgHelpNewRDFieldMap</shortDescription>
        <value>Select the Recurring Donation field to be mapped, and the Opportunity field it maps to.</value>
    </labels>
    <labels>
        <fullName>stgHelpNewUDR</fullName>
        <categories>Settings</categories>
        <language>en_US</language>
        <protected>false</protected>
        <shortDescription>stgHelpNewUDR</shortDescription>
        <value>Select the Opportunity field and operator to be mapped, and the object and field to copy into.</value>
    </labels>
    <labels>
        <fullName>stgHelpNoUDR</fullName>
        <categories>Settings</categories>
        <language>en_US</language>
        <protected>false</protected>
        <shortDescription>stgHelpNoUDR</shortDescription>
        <value>No User Defined Rollups Have Been Defined</value>
    </labels>
    <labels>
        <fullName>stgHelpOCRDefaultRole</fullName>
        <categories>Settings</categories>
        <language>en_US</language>
        <protected>false</protected>
        <shortDescription>stgHelpOCRDefaultRole</shortDescription>
        <value>The default role for the primary Opportunity Contact Role that gets automatically created.</value>
    </labels>
    <labels>
        <fullName>stgHelpOCRRoleForHH</fullName>
        <categories>Settings</categories>
        <language>en_US</language>
        <protected>false</protected>
        <shortDescription>stgHelpOCRRoleForHH</shortDescription>
        <value>Select the Contact Role for Household Members</value>
    </labels>
    <labels>
        <fullName>stgHelpOneToOneRTID</fullName>
        <categories>Settings</categories>
        <language>en_US</language>
        <protected>false</protected>
        <shortDescription>stgHelpOneToOneRTID</shortDescription>
        <value>The Account Record Type to be used for One-to-One Accounts. If none is selected, the Account will default to the user&apos;s default Account Record Type.</value>
    </labels>
    <labels>
        <fullName>stgHelpOverrunCount</fullName>
        <categories>Settings</categories>
        <language>en_US</language>
        <protected>false</protected>
        <shortDescription>stgHelpOverrunCount</shortDescription>
        <value>Specify the number of contacts to explicitly list in a name.  After that amount, the Name Overrun will be used.</value>
    </labels>
    <labels>
        <fullName>stgHelpPaymentMapOppField</fullName>
        <categories>Settings</categories>
        <language>en_US</language>
        <protected>false</protected>
        <shortDescription>stgHelpPaymentMapOppField</shortDescription>
        <value>The Opportunity field to copy from.</value>
    </labels>
    <labels>
        <fullName>stgHelpPaymentMapPaymentField</fullName>
        <categories>Settings</categories>
        <language>en_US</language>
        <protected>false</protected>
        <shortDescription>stgHelpPaymentMapPaymentField</shortDescription>
        <value>The Payment field to copy into.</value>
    </labels>
    <labels>
        <fullName>stgHelpPaymentMapping</fullName>
        <categories>Settings</categories>
        <language>en_US</language>
        <protected>false</protected>
        <shortDescription>stgHelpPaymentMapping</shortDescription>
        <value>Select the Opportunity field to be mapped, and the Payment field it maps to.</value>
    </labels>
    <labels>
        <fullName>stgHelpPaymentMappings</fullName>
        <categories>Settings</categories>
        <language>en_US</language>
        <protected>false</protected>
        <shortDescription>stgHelpPaymentMappings</shortDescription>
        <value>Map fields from Opportunity to Payment.  This will copy Opportunity values to the Payment when inserted via the automatic payment creation or payment scheduler.</value>
    </labels>
    <labels>
        <fullName>stgHelpPaymentsEnabled</fullName>
        <categories>Settings</categories>
        <language>en_US</language>
        <protected>false</protected>
        <shortDescription>stgHelpPaymentsEnabled</shortDescription>
        <value>Enables automatic Payments created for new Opportunities/Donations.</value>
    </labels>
    <labels>
        <fullName>stgHelpRDAddCampaign</fullName>
        <categories>Settings</categories>
        <language>en_US</language>
        <protected>false</protected>
        <shortDescription>stgHelpRDAddCampaign</shortDescription>
        <value>If selected, all Opportunities for Recurring Donations will use the Campaign on the Recurring Donation. Otherwise, only the first Opportunity will have the Campaign.</value>
    </labels>
    <labels>
        <fullName>stgHelpRDDisableScheduling</fullName>
        <categories>Settings</categories>
        <language>en_US</language>
        <protected>false</protected>
        <shortDescription>stgHelpRDDisableScheduling</shortDescription>
        <value>Prevents the scheduling of the nightly update to Recurring Donations. Any existing scheduled job will need to be removed through Setup-&gt;Monitoring-&gt;Scheduled Jobs</value>
    </labels>
    <labels>
        <fullName>stgHelpRDFailures</fullName>
        <categories>Settings</categories>
        <language>en_US</language>
        <protected>false</protected>
        <shortDescription>stgHelpRDFailures</shortDescription>
        <value>Number of Recurring Donations unsuccessfully updated in the last batch operation.</value>
    </labels>
    <labels>
        <fullName>stgHelpRDFieldMap</fullName>
        <categories>Settings</categories>
        <language>en_US</language>
        <protected>false</protected>
        <shortDescription>stgHelpRDFieldMap</shortDescription>
        <value>Map fields from Recurring Donations to Opportunities.  This will copy Recurring Donation fields to the Opportunities created for the Recurring Donation.</value>
    </labels>
    <labels>
        <fullName>stgHelpRDFieldMapOppField</fullName>
        <categories>Settings</categories>
        <language>en_US</language>
        <protected>false</protected>
        <shortDescription>stgHelpRDFieldMapOppField</shortDescription>
        <value>The Opportunity field to receive the value from the Recurring Donation field. Note that these fields must have the same data type.</value>
    </labels>
    <labels>
        <fullName>stgHelpRDFieldMapRDField</fullName>
        <categories>Settings</categories>
        <language>en_US</language>
        <protected>false</protected>
        <shortDescription>stgHelpRDFieldMapRDField</shortDescription>
        <value>The Recurring Donation field to copy to the Opportunity field. Note that these fields must have the same data type.</value>
    </labels>
    <labels>
        <fullName>stgHelpRDLastRun</fullName>
        <categories>Settings</categories>
        <language>en_US</language>
        <protected>false</protected>
        <shortDescription>stgHelpRDLastRun</shortDescription>
        <value>The date and time of the last batch update of Recurring Donations.</value>
    </labels>
    <labels>
        <fullName>stgHelpRDMaxDonations</fullName>
        <categories>Settings</categories>
        <language>en_US</language>
        <protected>false</protected>
        <shortDescription>stgHelpRDMaxDonations</shortDescription>
        <value>Restricts the total number of donations created for non-open-ended Recurring Donations. Default is 50.</value>
    </labels>
    <labels>
        <fullName>stgHelpRDOpenOppBehavior</fullName>
        <categories>Settings</categories>
        <language>en_US</language>
        <protected>false</protected>
        <shortDescription>stgHelpRDOpenOppBehavior</shortDescription>
        <value>Determines the behavior of any remaining open Opportunities when an open-ended Recurring Donation is moved to a closed status.</value>
    </labels>
    <labels>
        <fullName>stgHelpRDOppForecastMonths</fullName>
        <categories>Settings</categories>
        <language>en_US</language>
        <protected>false</protected>
        <shortDescription>stgHelpRDOppForecastMonths</shortDescription>
        <value>Number of months from today worth of open Opportunities to be created when using open-ended Recurring Donations. WARNING: Reducing this value will result in extra Opportunities being deleted. Increasing it will launch a batch process to add Opportunities</value>
    </labels>
    <labels>
        <fullName>stgHelpRDOppRT</fullName>
        <categories>Settings</categories>
        <language>en_US</language>
        <protected>false</protected>
        <shortDescription>stgHelpRDOppRT</shortDescription>
        <value>Opportunity Record Type used when Recurring Donation Opportunities are created.</value>
    </labels>
    <labels>
        <fullName>stgHelpRDPeriodFrequency</fullName>
        <categories>Settings</categories>
        <language>en_US</language>
        <protected>false</protected>
        <shortDescription>stgHelpRDPeriodFrequency</shortDescription>
        <value>The amount of time the Custom Installment Period covers.</value>
    </labels>
    <labels>
        <fullName>stgHelpRDPeriodName</fullName>
        <categories>Settings</categories>
        <language>en_US</language>
        <protected>false</protected>
        <shortDescription>stgHelpRDPeriodName</shortDescription>
        <value>The name of the new Custom Installment Period</value>
    </labels>
    <labels>
        <fullName>stgHelpRDPeriodType</fullName>
        <categories>Settings</categories>
        <language>en_US</language>
        <protected>false</protected>
        <shortDescription>stgHelpRDPeriodType</shortDescription>
        <value>The type of time period the Custom Installment Period covers.</value>
    </labels>
    <labels>
        <fullName>stgHelpRDSuccesses</fullName>
        <categories>Settings</categories>
        <language>en_US</language>
        <protected>false</protected>
        <shortDescription>stgHelpRDSuccesses</shortDescription>
        <value>Number of Recurring Donations successfully updated in the last batch run.</value>
    </labels>
    <labels>
        <fullName>stgHelpRelAutoCreatedDup</fullName>
        <categories>Settings</categories>
        <language>en_US</language>
        <protected>false</protected>
        <shortDescription>stgHelpRelAutoCreatedDup</shortDescription>
        <value>Auto-created Relationships are auto-deduplicated to prevent duplicate Relationship records from being created between two Contacts. Check this box to disable this behavior &amp; allow multiple Relationships of the same Type to be created between two Contacts</value>
    </labels>
    <labels>
        <fullName>stgHelpRelGenderField</fullName>
        <categories>Settings</categories>
        <language>en_US</language>
        <protected>false</protected>
        <shortDescription>stgHelpRelGenderField</shortDescription>
        <value>The custom field used to define the gender of a Contact for determining reciprocal relationships</value>
    </labels>
    <labels>
        <fullName>stgHelpRelReciprocalFemale</fullName>
        <categories>Settings</categories>
        <language>en_US</language>
        <protected>false</protected>
        <shortDescription>stgHelpRelReciprocalFemale</shortDescription>
        <value>The value used if the Contact&apos;s gender field matches the values in the Female Custom Label or the Contact&apos;s salutation indicates gender.</value>
    </labels>
    <labels>
        <fullName>stgHelpRelReciprocalMale</fullName>
        <categories>Settings</categories>
        <language>en_US</language>
        <protected>false</protected>
        <shortDescription>stgHelpRelReciprocalMale</shortDescription>
        <value>The value used if the Contact&apos;s gender field matches the values in the Male Custom Label or the Contact&apos;s Salutation indicates gender.</value>
    </labels>
    <labels>
        <fullName>stgHelpRelReciprocalMethod</fullName>
        <categories>Settings</categories>
        <language>en_US</language>
        <protected>false</protected>
        <shortDescription>stgHelpRelReciprocalMethod</shortDescription>
        <value>Determines method used to generate the reciprocal relationship. Either List Setting which uses custom settings by gender (see Reciprocal Relationships tab), or Value Inversion, which inverts the type if appropriate (&quot;Parent-Child&quot; to &quot;Child-Parent&quot;)</value>
    </labels>
    <labels>
        <fullName>stgHelpRelReciprocalName</fullName>
        <categories>Settings</categories>
        <language>en_US</language>
        <protected>false</protected>
        <shortDescription>stgHelpRelReciprocalName</shortDescription>
        <value>The Name of the Reciprocal Relationship</value>
    </labels>
    <labels>
        <fullName>stgHelpRelReciprocalNeutral</fullName>
        <categories>Settings</categories>
        <language>en_US</language>
        <protected>false</protected>
        <shortDescription>stgHelpRelReciprocalNeutral</shortDescription>
        <value>The value used if the Contact&apos;s gender field does not match either the Male or Female Custom Labels, and the Contact&apos;s salutation does not infer gender.</value>
    </labels>
    <labels>
        <fullName>stgHelpRollupBatchSize</fullName>
        <categories>Settings</categories>
        <language>en_US</language>
        <protected>false</protected>
        <shortDescription>stgHelpRollupBatchSize</shortDescription>
        <value>The number of records processed at a time when calculating donor statistics. The default size is 200. Reduce to a smaller number if the Opportunity Rollups are failing due to system limits.</value>
    </labels>
    <labels>
        <fullName>stgHelpRollupExcludeAccountOppRT</fullName>
        <categories>Settings</categories>
        <language>en_US</language>
        <protected>false</protected>
        <shortDescription>stgHelpRollupExcludeAccountOppRT</shortDescription>
        <value>Names of Opportunity Record Types to exclude from statistics when rolling up Account Opportunities.</value>
    </labels>
    <labels>
        <fullName>stgHelpRollupExcludeAccountOppType</fullName>
        <categories>Settings</categories>
        <language>en_US</language>
        <protected>false</protected>
        <shortDescription>stgHelpRollupExcludeAccountOppType</shortDescription>
        <value>Values for the Opportunity Type field to exclude from statistics when rolling up Account Opportunities.</value>
    </labels>
    <labels>
        <fullName>stgHelpRollupExcludeContactOppRT</fullName>
        <categories>Settings</categories>
        <language>en_US</language>
        <protected>false</protected>
        <shortDescription>stgHelpRollupExcludeContactOppRT</shortDescription>
        <value>Names of Opportunity Record Types to exclude from statistics when rolling up Contact Opportunities.</value>
    </labels>
    <labels>
        <fullName>stgHelpRollupExcludeContactOppType</fullName>
        <categories>Settings</categories>
        <language>en_US</language>
        <protected>false</protected>
        <shortDescription>stgHelpRollupExcludeContactOppType</shortDescription>
        <value>Values for the Opportunity Type field to exclude from statistics when rolling up Contact Opportunities.</value>
    </labels>
    <labels>
        <fullName>stgHelpRollupNDayValue</fullName>
        <categories>Settings</categories>
        <language>en_US</language>
        <protected>false</protected>
        <shortDescription>stgHelpRollupNDayValue</shortDescription>
        <value>Provide a value for &apos;N day&apos; rollups, where &apos;N&apos; is the number of days from today into the past. This value defaults to rollup over the past 365 days.</value>
    </labels>
    <labels>
        <fullName>stgHelpRollupPrimaryContact</fullName>
        <categories>Settings</categories>
        <language>en_US</language>
        <protected>false</protected>
        <shortDescription>stgHelpRollupPrimaryContact</shortDescription>
        <value>Always rollup donor statistics to the primary Contact Role, and corresponding household, on an opportunity, even if the opportunity is not from an individual (i.e. from a company, foundation, etc.)</value>
    </labels>
    <labels>
        <fullName>stgHelpSoftCreditRoles</fullName>
        <categories>Settings</categories>
        <language>en_US</language>
        <protected>false</protected>
        <shortDescription>stgHelpSoftCreditRoles</shortDescription>
        <value>List of Opportunity Contact Role roles to include in soft credit rollups.</value>
    </labels>
    <labels>
        <fullName>stgHelpStoreErrorsOn</fullName>
        <categories>Settings</categories>
        <language>en_US</language>
        <protected>false</protected>
        <shortDescription>stgHelpStoreErrorsOn</shortDescription>
        <value>Check this if you&apos;d like errors to be stored in the database.</value>
    </labels>
    <labels>
        <fullName>stgHelpTHActive</fullName>
        <categories>Settings</categories>
        <language>en_US</language>
        <protected>false</protected>
        <shortDescription>stgHelpTHActive</shortDescription>
        <value>Indicates that this module is active</value>
    </labels>
    <labels>
        <fullName>stgHelpTHAsync</fullName>
        <categories>Settings</categories>
        <language>en_US</language>
        <protected>false</protected>
        <shortDescription>stgHelpTHAsync</shortDescription>
        <value>Indicates that this module should be run asynchronously in this transaction</value>
    </labels>
    <labels>
        <fullName>stgHelpTHClass</fullName>
        <categories>Settings</categories>
        <language>en_US</language>
        <protected>false</protected>
        <shortDescription>stgHelpTHClass</shortDescription>
        <value>Name of the class to be run</value>
    </labels>
    <labels>
        <fullName>stgHelpTHLoadOrder</fullName>
        <categories>Settings</categories>
        <language>en_US</language>
        <protected>false</protected>
        <shortDescription>stgHelpTHLoadOrder</shortDescription>
        <value>Order in which this module should be run, helps maintain dependencies in the modules and data.</value>
    </labels>
    <labels>
        <fullName>stgHelpTHObject</fullName>
        <categories>Settings</categories>
        <language>en_US</language>
        <protected>false</protected>
        <shortDescription>stgHelpTHObject</shortDescription>
        <value>Name of the object this handler should be run for</value>
    </labels>
    <labels>
        <fullName>stgHelpTHTriggerAction</fullName>
        <categories>Settings</categories>
        <language>en_US</language>
        <protected>false</protected>
        <shortDescription>stgHelpTHTriggerAction</shortDescription>
        <value>Trigger Action in which this module should fire</value>
    </labels>
    <labels>
        <fullName>stgHelpTriggerHandlers</fullName>
        <categories>Settings</categories>
        <language>en_US</language>
        <protected>false</protected>
        <shortDescription>stgHelpTriggerHandlers</shortDescription>
        <value>These triggers control core functionality in the Nonprofit Starter Pack, so please exercise extreme caution in modifying them.</value>
    </labels>
    <labels>
        <fullName>stgHelpUDROperation</fullName>
        <categories>Settings</categories>
        <language>en_US</language>
        <protected>false</protected>
        <shortDescription>stgHelpUDROperation</shortDescription>
        <value>Select the valid rollup operation for this field</value>
    </labels>
    <labels>
        <fullName>stgHelpUDROppField</fullName>
        <categories>Settings</categories>
        <language>en_US</language>
        <protected>false</protected>
        <shortDescription>stgHelpUDROppField</shortDescription>
        <value>Select the Opportunity field you wish to rollup</value>
    </labels>
    <labels>
        <fullName>stgHelpUDRTargetObject</fullName>
        <categories>Settings</categories>
        <language>en_US</language>
        <protected>false</protected>
        <shortDescription>stgHelpUDRTargetObject</shortDescription>
        <value>Select the object you wish to rollup to</value>
    </labels>
    <labels>
        <fullName>stgInstallScriptError</fullName>
        <language>en_US</language>
        <protected>true</protected>
        <shortDescription>stgInstallScriptError</shortDescription>
        <value>Your installation was successful, but we detected a slight problem. To fix the problem, simply load the NPSP Settings page in Salesforce.

Note: The NPSP Settings tab is visible in the Nonprofit Starter Pack application. If you don&apos;t see the tab, select Nonprofit Starter Pack from the app menu in the upper-right corner.</value>
    </labels>
    <labels>
        <fullName>stgLabelActionColumn</fullName>
        <categories>Settings</categories>
        <language>en_US</language>
        <protected>false</protected>
        <shortDescription>stgLabelActionColumn</shortDescription>
        <value>Action</value>
    </labels>
    <labels>
        <fullName>stgLabelAfflSettings</fullName>
        <categories>Settings</categories>
        <language>en_US</language>
        <protected>false</protected>
        <shortDescription>stgLabelAfflSettings</shortDescription>
        <value>Affiliations Settings</value>
    </labels>
    <labels>
        <fullName>stgLabelAreYouSure</fullName>
        <categories>Settings</categories>
        <language>en_US</language>
        <protected>false</protected>
        <shortDescription>stgLabelAreYouSure</shortDescription>
        <value>Are you sure?</value>
    </labels>
    <labels>
        <fullName>stgLabelAutoContactRoles</fullName>
        <categories>Settings</categories>
        <language>en_US</language>
        <protected>false</protected>
        <shortDescription>stgLabelAutoContactRoles</shortDescription>
        <value>Automatic Contact Roles</value>
    </labels>
    <labels>
        <fullName>stgLabelBDESettings</fullName>
        <categories>Settings</categories>
        <language>en_US</language>
        <protected>false</protected>
        <shortDescription>stgLabelBDESettings</shortDescription>
        <value>Batch Data Entry Settings</value>
    </labels>
    <labels>
        <fullName>stgLabelBatchStatus</fullName>
        <categories>Settings</categories>
        <language>en_US</language>
        <protected>false</protected>
        <shortDescription>stgLabelBatchStatus</shortDescription>
        <value>Batch Status</value>
    </labels>
    <labels>
        <fullName>stgLabelCurrentUDR</fullName>
        <categories>Settings</categories>
        <language>en_US</language>
        <protected>false</protected>
        <shortDescription>stgLabelCurrentUDR</shortDescription>
        <value>Current User Defined Rollups</value>
    </labels>
    <labels>
        <fullName>stgLabelErrorNotify</fullName>
        <categories>Settings</categories>
        <language>en_US</language>
        <protected>false</protected>
        <shortDescription>stgLabelErrorNotify</shortDescription>
        <value>Error Notification Settings</value>
    </labels>
    <labels>
        <fullName>stgLabelExamplesFGFormat</fullName>
        <categories>Settings</categories>
        <language>en_US</language>
        <protected>false</protected>
        <shortDescription>stgLabelExamplesFGFormat</shortDescription>
        <value>Examples for Formal Greeting Format</value>
    </labels>
    <labels>
        <fullName>stgLabelExamplesHHNameFOrmat</fullName>
        <categories>Settings</categories>
        <language>en_US</language>
        <protected>false</protected>
        <shortDescription>stgLabelExamplesHHNameFOrmat</shortDescription>
        <value>Examples for Household Name Format</value>
    </labels>
    <labels>
        <fullName>stgLabelExamplesIGFormat</fullName>
        <categories>Settings</categories>
        <language>en_US</language>
        <protected>false</protected>
        <shortDescription>stgLabelExamplesIGFormat</shortDescription>
        <value>Examples for Informal Greeting Format</value>
    </labels>
    <labels>
        <fullName>stgLabelHHGeneral</fullName>
        <categories>Settings</categories>
        <language>en_US</language>
        <protected>false</protected>
        <shortDescription>stgLabelHHGeneral</shortDescription>
        <value>General Settings</value>
    </labels>
    <labels>
        <fullName>stgLabelHHNaming</fullName>
        <categories>Settings</categories>
        <language>en_US</language>
        <protected>false</protected>
        <shortDescription>stgLabelHHNaming</shortDescription>
        <value>Household Name Settings</value>
    </labels>
    <labels>
        <fullName>stgLabelHHNamingProgress</fullName>
        <categories>Settings</categories>
        <language>en_US</language>
        <protected>false</protected>
        <shortDescription>stgLabelHHNamingProgress</shortDescription>
        <value>Naming Activation Progress</value>
    </labels>
    <labels>
        <fullName>stgLabelHHOCR</fullName>
        <categories>Settings</categories>
        <language>en_US</language>
        <protected>false</protected>
        <shortDescription>stgLabelHHOCR</shortDescription>
        <value>Household Opportunity Contact Roles</value>
    </labels>
    <labels>
        <fullName>stgLabelHHObject</fullName>
        <categories>Settings</categories>
        <language>en_US</language>
        <protected>false</protected>
        <shortDescription>stgLabelHHObject</shortDescription>
        <value>Household Object</value>
    </labels>
    <labels>
        <fullName>stgLabelHHSettings</fullName>
        <categories>Settings</categories>
        <language>en_US</language>
        <protected>false</protected>
        <shortDescription>stgLabelHHSettings</shortDescription>
        <value>Household Settings</value>
    </labels>
    <labels>
        <fullName>stgLabelLeadSettings</fullName>
        <categories>Settings</categories>
        <language>en_US</language>
        <protected>false</protected>
        <shortDescription>stgLabelLeadSettings</shortDescription>
        <value>Lead Settings</value>
    </labels>
    <labels>
        <fullName>stgLabelMembershipSettings</fullName>
        <categories>Settings</categories>
        <language>en_US</language>
        <protected>false</protected>
        <shortDescription>stgLabelMembershipSettings</shortDescription>
        <value>Membership Settings</value>
    </labels>
    <labels>
        <fullName>stgLabelNewAutoRel</fullName>
        <categories>Settings</categories>
        <language>en_US</language>
        <protected>false</protected>
        <shortDescription>stgLabelNewAutoRel</shortDescription>
        <value>New Automatic Relationship</value>
    </labels>
    <labels>
        <fullName>stgLabelNewPaymentMapping</fullName>
        <categories>Settings</categories>
        <language>en_US</language>
        <protected>false</protected>
        <shortDescription>stgLabelNewPaymentMapping</shortDescription>
        <value>New Payment Field Mapping</value>
    </labels>
    <labels>
        <fullName>stgLabelNewRDFieldMap</fullName>
        <categories>Settings</categories>
        <language>en_US</language>
        <protected>false</protected>
        <shortDescription>stgLabelNewRDFieldMap</shortDescription>
        <value>New Custom Field Mapping</value>
    </labels>
    <labels>
        <fullName>stgLabelNewRelReciprocal</fullName>
        <categories>Settings</categories>
        <language>en_US</language>
        <protected>false</protected>
        <shortDescription>stgLabelNewRelReciprocal</shortDescription>
        <value>New Reciprocal Relationship</value>
    </labels>
    <labels>
        <fullName>stgLabelNewTH</fullName>
        <categories>Settings</categories>
        <language>en_US</language>
        <protected>false</protected>
        <shortDescription>stgLabelNewTH</shortDescription>
        <value>New Trigger Handler</value>
    </labels>
    <labels>
        <fullName>stgLabelNewUDR</fullName>
        <categories>Settings</categories>
        <language>en_US</language>
        <protected>false</protected>
        <shortDescription>stgLabelNewUDR</shortDescription>
        <value>New User Defined Rollup</value>
    </labels>
    <labels>
        <fullName>stgLabelNone</fullName>
        <categories>Settings</categories>
        <language>en_US</language>
        <protected>true</protected>
        <shortDescription>stgLabelNone</shortDescription>
        <value>- none -</value>
    </labels>
    <labels>
        <fullName>stgLabelOppBatchProgress</fullName>
        <categories>Settings</categories>
        <language>en_US</language>
        <protected>false</protected>
        <shortDescription>stgLabelOppBatchProgress</shortDescription>
        <value>Rollup Donations Batch Progress</value>
    </labels>
    <labels>
        <fullName>stgLabelOppRollupRT</fullName>
        <categories>Settings</categories>
        <language>en_US</language>
        <protected>false</protected>
        <shortDescription>stgLabelOppRollupRT</shortDescription>
        <value>Opportunity Rollup Record Types</value>
    </labels>
    <labels>
        <fullName>stgLabelOppRollups</fullName>
        <categories>Settings</categories>
        <language>en_US</language>
        <protected>false</protected>
        <shortDescription>stgLabelOppRollups</shortDescription>
        <value>Opportunity Rollups</value>
    </labels>
    <labels>
        <fullName>stgLabelOther</fullName>
        <categories>Settings</categories>
        <language>en_US</language>
        <protected>false</protected>
        <shortDescription>stgLabelOther</shortDescription>
        <value>other</value>
    </labels>
    <labels>
        <fullName>stgLabelOtherFormalGreetingFormat</fullName>
        <categories>Settings</categories>
        <language>en_US</language>
        <protected>false</protected>
        <shortDescription>stgLabelOtherFormalGreetingFormat</shortDescription>
        <value>Other Formal Greeting Format</value>
    </labels>
    <labels>
        <fullName>stgLabelOtherHHNameFormat</fullName>
        <categories>Settings</categories>
        <language>en_US</language>
        <protected>true</protected>
        <shortDescription>stgLabelOtherHHNameFormat</shortDescription>
        <value>Other Household Name Format</value>
    </labels>
    <labels>
        <fullName>stgLabelOtherInformalGreetingFormat</fullName>
        <categories>Settings</categories>
        <language>en_US</language>
        <protected>false</protected>
        <shortDescription>stgLabelOtherInformalGreetingFormat</shortDescription>
        <value>Other Informal Greeting Format</value>
    </labels>    
    <labels>
        <fullName>stgLabelPaymentMapNoValidFields</fullName>
        <categories>Settings</categories>
        <language>en_US</language>
        <protected>false</protected>
        <shortDescription>stgLabelPaymentMapNoValidFields</shortDescription>
        <value>No Valid Field Available</value>
    </labels>
    <labels>
        <fullName>stgLabelPaymentSettings</fullName>
        <categories>Settings</categories>
        <language>en_US</language>
        <protected>false</protected>
        <shortDescription>stgLabelPaymentSettings</shortDescription>
        <value>Payment Settings</value>
    </labels>
    <labels>
        <fullName>stgLabelRDFieldMap</fullName>
        <categories>Settings</categories>
        <language>en_US</language>
        <protected>false</protected>
        <shortDescription>stgLabelRDFieldMap</shortDescription>
        <value>Custom Field Mappings</value>
    </labels>
    <labels>
        <fullName>stgLabelRDNewPeriod</fullName>
        <categories>Settings</categories>
        <language>en_US</language>
        <protected>false</protected>
        <shortDescription>stgLabelRDNewPeriod</shortDescription>
        <value>New Installment Period</value>
    </labels>
    <labels>
        <fullName>stgLabelRDPeriod</fullName>
        <categories>Settings</categories>
        <language>en_US</language>
        <protected>false</protected>
        <shortDescription>stgLabelRDPeriod</shortDescription>
        <value>Custom Installment Periods</value>
    </labels>
    <labels>
        <fullName>stgLabelRDSettings</fullName>
        <categories>Settings</categories>
        <language>en_US</language>
        <protected>false</protected>
        <shortDescription>stgLabelRDSettings</shortDescription>
        <value>Recurring Donation Settings</value>
    </labels>
    <labels>
        <fullName>stgLabelRDStatus</fullName>
        <categories>Settings</categories>
        <language>en_US</language>
        <protected>false</protected>
        <shortDescription>stgLabelRDStatus</shortDescription>
        <value>Updating Recurring Donation Opportunities</value>
    </labels>
    <labels>
        <fullName>stgLabelRelSettings</fullName>
        <categories>Settings</categories>
        <language>en_US</language>
        <protected>false</protected>
        <shortDescription>stgLabelRelSettings</shortDescription>
        <value>General Settings</value>
    </labels>
    <labels>
        <fullName>stgLabelSelectChatterGroup</fullName>
        <categories>Settings</categories>
        <language>en_US</language>
        <protected>false</protected>
        <shortDescription>stgLabelSelectChatterGroup</shortDescription>
        <value>Select Chatter Group</value>
    </labels>
    <labels>
        <fullName>stgLabelSoftCredit</fullName>
        <categories>Settings</categories>
        <language>en_US</language>
        <protected>false</protected>
        <shortDescription>stgLabelSoftCredit</shortDescription>
        <value>Soft Credit Settings</value>
    </labels>
    <labels>
        <fullName>stgLabelTriggerHandlers</fullName>
        <categories>Settings</categories>
        <language>en_US</language>
        <protected>false</protected>
        <shortDescription>stgLabelTriggerHandlers</shortDescription>
        <value>Trigger Handlers</value>
    </labels>
    <labels>
        <fullName>stgLabelTypeAhead</fullName>
        <categories>Settings</categories>
        <language>en_US</language>
        <protected>false</protected>
        <shortDescription>stgLabelTypeAhead</shortDescription>
        <value>Start typing...</value>
    </labels>
    <labels>
        <fullName>stgLabelUDRNoOppFields</fullName>
        <categories>Settings</categories>
        <language>en_US</language>
        <protected>false</protected>
        <shortDescription>stgLabelUDRNoOppFields</shortDescription>
        <value>No valid Opportunity fields found.</value>
    </labels>
    <labels>
        <fullName>stgLabelUDROp</fullName>
        <categories>Settings</categories>
        <language>en_US</language>
        <protected>false</protected>
        <shortDescription>stgLabelUDROp</shortDescription>
        <value>Rollup Operation</value>
    </labels>
    <labels>
        <fullName>stgLabelUDROppField</fullName>
        <categories>Settings</categories>
        <language>en_US</language>
        <protected>false</protected>
        <shortDescription>stgLabelUDROppField</shortDescription>
        <value>Opportunity Field</value>
    </labels>
    <labels>
        <fullName>stgLabelUDRTargetField</fullName>
        <categories>Settings</categories>
        <language>en_US</language>
        <protected>false</protected>
        <shortDescription>stgLabelUDRTargetField</shortDescription>
        <value>Target Field</value>
    </labels>
    <labels>
        <fullName>stgLabelUDRTargetObject</fullName>
        <categories>Settings</categories>
        <language>en_US</language>
        <protected>false</protected>
        <shortDescription>stgLabelUDRTargetObject</shortDescription>
        <value>Target Object</value>
    </labels>
    <labels>
        <fullName>stgLinkDelete</fullName>
        <categories>Settings</categories>
        <language>en_US</language>
        <protected>false</protected>
        <shortDescription>stgLinkDelete</shortDescription>
        <value>Del</value>
    </labels>
    <labels>
        <fullName>stgNPSPSettingsTitle</fullName>
        <categories>Settings</categories>
        <language>en_US</language>
        <protected>false</protected>
        <shortDescription>stgNPSPSettingsTitle</shortDescription>
        <value>Nonprofit Starter Pack Settings</value>
    </labels>
    <labels>
        <fullName>stgNavAccountModel</fullName>
        <categories>Settings</categories>
        <language>en_US</language>
        <protected>false</protected>
        <shortDescription>stgNavAccountModel</shortDescription>
        <value>Account Model</value>
    </labels>
    <labels>
        <fullName>stgNavAddressVerification</fullName>
        <categories>Settings</categories>
        <language>en_US</language>
        <protected>false</protected>
        <shortDescription>stgNavAddressVerification</shortDescription>
        <value>Address Verification</value>
    </labels>
    <labels>
        <fullName>stgNavAffiliations</fullName>
        <categories>Settings</categories>
        <language>en_US</language>
        <protected>false</protected>
        <shortDescription>stgNavAffiliations</shortDescription>
        <value>Affiliations</value>
    </labels>
    <labels>
        <fullName>stgNavBDE</fullName>
        <categories>Settings</categories>
        <language>en_US</language>
        <protected>false</protected>
        <shortDescription>stgNavBDE</shortDescription>
        <value>Batch Data Entry</value>
    </labels>
    <labels>
        <fullName>stgNavConnections</fullName>
        <categories>Settings</categories>
        <language>en_US</language>
        <protected>false</protected>
        <shortDescription>stgNavConnections</shortDescription>
        <value>Connections</value>
    </labels>
    <labels>
        <fullName>stgNavContactRoles</fullName>
        <categories>Settings</categories>
        <language>en_US</language>
        <protected>false</protected>
        <shortDescription>stgNavContactRoles</shortDescription>
        <value>Contact Roles</value>
    </labels>
    <labels>
        <fullName>stgNavContacts</fullName>
        <categories>Settings</categories>
        <language>en_US</language>
        <protected>false</protected>
        <shortDescription>stgNavContacts</shortDescription>
        <value>Contacts</value>
    </labels>
    <labels>
        <fullName>stgNavDonations</fullName>
        <categories>Settings</categories>
        <language>en_US</language>
        <protected>false</protected>
        <shortDescription>stgNavDonations</shortDescription>
        <value>Donations &amp; Money</value>
    </labels>
    <labels>
        <fullName>stgNavDonorStatistics</fullName>
        <categories>Settings</categories>
        <language>en_US</language>
        <protected>false</protected>
        <shortDescription>stgNavDonorStatistics</shortDescription>
        <value>Donor Statistics</value>
    </labels>
    <labels>
        <fullName>stgNavErrorLog</fullName>
        <categories>Settings</categories>
        <language>en_US</language>
        <protected>false</protected>
        <shortDescription>stgNavErrorLog</shortDescription>
        <value>Error Log</value>
    </labels>
    <labels>
        <fullName>stgNavErrorNotify</fullName>
        <categories>Settings</categories>
        <language>en_US</language>
        <protected>false</protected>
        <shortDescription>stgNavErrorNotify</shortDescription>
        <value>Error Notifications</value>
    </labels>
    <labels>
        <fullName>stgNavHealthCheck</fullName>
        <categories>Settings</categories>
        <language>en_US</language>
        <protected>false</protected>
        <shortDescription>stgNavHealthCheck</shortDescription>
        <value>Health Check</value>
    </labels>
    <labels>
        <fullName>stgNavHouseholds</fullName>
        <categories>Settings</categories>
        <language>en_US</language>
        <protected>false</protected>
        <shortDescription>stgNavHouseholds</shortDescription>
        <value>Households</value>
    </labels>
    <labels>
        <fullName>stgNavLeads</fullName>
        <categories>Settings</categories>
        <language>en_US</language>
        <protected>false</protected>
        <shortDescription>stgNavLeads</shortDescription>
        <value>Leads</value>
    </labels>
    <labels>
        <fullName>stgNavMembership</fullName>
        <categories>Settings</categories>
        <language>en_US</language>
        <protected>false</protected>
        <shortDescription>stgNavMembership</shortDescription>
        <value>Membership</value>
    </labels>
    <labels>
        <fullName>stgNavPaymentMappings</fullName>
        <categories>Settings</categories>
        <language>en_US</language>
        <protected>false</protected>
        <shortDescription>stgNavPaymentMappings</shortDescription>
        <value>Payment Mappings</value>
    </labels>
    <labels>
        <fullName>stgNavPayments</fullName>
        <categories>Settings</categories>
        <language>en_US</language>
        <protected>false</protected>
        <shortDescription>stgNavPayments</shortDescription>
        <value>Payments</value>
    </labels>
    <labels>
        <fullName>stgNavRDBatch</fullName>
        <categories>Settings</categories>
        <language>en_US</language>
        <protected>false</protected>
        <shortDescription>stgNavRDBatch</shortDescription>
        <value>Recurring Donations Batch</value>
    </labels>
    <labels>
        <fullName>stgNavRDFieldMap</fullName>
        <categories>Settings</categories>
        <language>en_US</language>
        <protected>false</protected>
        <shortDescription>stgNavRDFieldMap</shortDescription>
        <value>Recurring Donation Custom Field Mappings</value>
    </labels>
    <labels>
        <fullName>stgNavRDInstallmentPeriods</fullName>
        <categories>Settings</categories>
        <language>en_US</language>
        <protected>false</protected>
        <shortDescription>stgNavRDInstallmentPeriods</shortDescription>
        <value>Recurring Donation Custom Installment Periods</value>
    </labels>
    <labels>
        <fullName>stgNavRecurringDonations</fullName>
        <categories>Settings</categories>
        <language>en_US</language>
        <protected>false</protected>
        <shortDescription>stgNavRecurringDonations</shortDescription>
        <value>Recurring Donations</value>
    </labels>
    <labels>
        <fullName>stgNavRelAutoCreate</fullName>
        <categories>Settings</categories>
        <language>en_US</language>
        <protected>false</protected>
        <shortDescription>stgNavRelAutoCreate</shortDescription>
        <value>Relationships Autocreation</value>
    </labels>
    <labels>
        <fullName>stgNavRelReciprocal</fullName>
        <categories>Settings</categories>
        <language>en_US</language>
        <protected>false</protected>
        <shortDescription>stgNavRelReciprocal</shortDescription>
        <value>Relationship Reciprocal Settings</value>
    </labels>
    <labels>
        <fullName>stgNavRelationships</fullName>
        <categories>Settings</categories>
        <language>en_US</language>
        <protected>false</protected>
        <shortDescription>stgNavRelationships</shortDescription>
        <value>Relationships</value>
    </labels>
    <labels>
        <fullName>stgNavRollupBatch</fullName>
        <categories>Settings</categories>
        <language>en_US</language>
        <protected>false</protected>
        <shortDescription>stgNavRollupBatch</shortDescription>
        <value>Rollup Donations Batch</value>
    </labels>
    <labels>
        <fullName>stgNavSystem</fullName>
        <categories>Settings</categories>
        <language>en_US</language>
        <protected>false</protected>
        <shortDescription>stgNavSystem</shortDescription>
        <value>System</value>
    </labels>
    <labels>
        <fullName>stgNavTriggerConfig</fullName>
        <categories>Settings</categories>
        <language>en_US</language>
        <protected>false</protected>
        <shortDescription>stgNavTriggerConfig</shortDescription>
        <value>Trigger Configuration</value>
    </labels>
    <labels>
        <fullName>stgNavUserDefinedRollups</fullName>
        <categories>Settings</categories>
        <language>en_US</language>
        <protected>false</protected>
        <shortDescription>stgNavUserDefinedRollups</shortDescription>
        <value>User Defined Rollups</value>
    </labels>
    <labels>
        <fullName>stgValidationHHAccountHHRules</fullName>
        <categories>Settings</categories>
        <language>en_US</language>
        <protected>false</protected>
        <shortDescription>stgValidationHHAccountHHRules</shortDescription>
        <value>The Account Model is set to &apos;Household Account&apos;, which requires Household Rules to be set to &apos;No Contacts&apos;.   When using Household Accounts, there is no need to have an additional Household Object.</value>
    </labels>
</CustomLabels><|MERGE_RESOLUTION|>--- conflicted
+++ resolved
@@ -45,15 +45,15 @@
         <language>en_US</language>
         <protected>true</protected>
         <shortDescription>Addr Settings Intro Body</shortDescription>
-        <value>To get started using SmartyStreets:
-
-&lt;ol&gt;
+        <value>To get started using SmartyStreets:
+
+&lt;ol&gt;
 &lt;li&gt;Open a &lt;a href=&quot;https://smartystreets.com&quot; target=&quot;_blank&quot;&gt;SmartyStreets.com&lt;/a&gt; account. (Free for nonprofits.)&lt;/li&gt;
-
-&lt;li&gt;In SmartyStreets, go to the API Keys section of the website, and create a Secret Key Pair by giving it a label and clicking Add. &lt;br/&gt;Once created, the Secret Key Pair will include an Auth ID and an Auth Token.&lt;/li&gt;
-
-&lt;li&gt;Return to this tab, click the Edit button below, and paste the Auth ID and the Auth Token into the appropriate fields.&lt;/li&gt;
-
+
+&lt;li&gt;In SmartyStreets, go to the API Keys section of the website, and create a Secret Key Pair by giving it a label and clicking Add. &lt;br/&gt;Once created, the Secret Key Pair will include an Auth ID and an Auth Token.&lt;/li&gt;
+
+&lt;li&gt;Return to this tab, click the Edit button below, and paste the Auth ID and the Auth Token into the appropriate fields.&lt;/li&gt;
+
 &lt;li&gt;Accept the rest of the default settings and click Save.&lt;/li&gt;</value>
     </labels>
     <labels>
@@ -133,7 +133,7 @@
         <shortDescription>Addr Verification Batch Body</shortDescription>
         <value>&lt;p&gt;Click Verify All Addresses to verify and standardize all addresses in your organization. 
         The mass verification process uses the settings from above.&lt;/p&gt;
-&lt;p&gt;NOTE: Address Verifications consume credits from your SmartyStreets account.&lt;/p&gt;
+&lt;p&gt;NOTE: Address Verifications consume credits from your SmartyStreets account.&lt;/p&gt;
 &lt;p&gt;NOTE: Running Batch Address Verification will check the &quot;Using SmartyStreets&quot; checkbox.&lt;/p&gt;
  &lt;br/&gt;</value>
     </labels>
@@ -191,7 +191,6 @@
         <value>You cannot verify more than 100 addresses at a time.</value>
     </labels>
     <labels>
-<<<<<<< HEAD
         <fullName>Saved</fullName>
         <language>en_US</language>
         <protected>true</protected>
@@ -204,14 +203,14 @@
         <protected>true</protected>
         <shortDescription>Settings not Saved</shortDescription>
         <value>Settings not saved</value>
-=======
+    </labels>
+    <labels>
         <fullName>RecurringDonationAccountAndContactError</fullName>
         <categories>Recurring Donations</categories>
         <language>en_US</language>
         <protected>false</protected>
         <shortDescription>RecurringDonationAccountAndContactError</shortDescription>
         <value>Recurring Donations can only have an Organization or Contact specified, but not both.</value>
->>>>>>> 069f574c
     </labels>
     <labels>
         <fullName>Zip_Not_Found</fullName>
