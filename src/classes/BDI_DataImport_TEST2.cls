--- conflicted
+++ resolved
@@ -150,66 +150,6 @@
         ctrl.diSettings.Donation_Matching_Behavior__c = null;
         ctrl.importData();
         system.assertEquals(false, ctrl.batchRunning);
-<<<<<<< HEAD
-=======
-        
-        Test.stopTest();
-    }
-
-   /*********************************************************************************************************
-    * @description operation: 
-    *    test the Delete All Data Import Records button 
-    * verify: 
-    *    all records deleted
-    **********************************************************************************************************/            
-    static testMethod void TestDeleteAllDIRecordsBtn() {
-        if (strTestOnly != '*' && strTestOnly != 'TestDeleteAllDIRecordsBtn') return;
-            
-        list<DataImport__c> listDI = new list<DataImport__c>();
-        listDI.add(BDI_DataImport_TEST.newDI('c1', 'C1', 'c2', 'C2'));
-        listDI.add(BDI_DataImport_TEST.newDI('c3', 'C3', 'c4', 'C4'));
-        listDI.add(BDI_DataImport_TEST.newDI('c3', 'C3', 'c4', 'C4'));
-        listDI.add(BDI_DataImport_TEST.newDI('c3', 'C3', 'c4', 'C4'));
-        listDI[0].Status__c = label.bdiImported;
-        listDI[1].Status__c = label.bdiFailed;
-        insert listDI;
-        
-        Test.startTest();
-
-        // create the page 
-        Test.setCurrentPage(Page.BDI_DataImport); 
-
-        // instantiate the controller
-        BDI_DataImport_CTRL ctrl = new BDI_DataImport_CTRL();
-
-        // call the deleteAll method
-        ctrl.deleteAllDIRecords();
-        Test.stopTest();
-
-        // verify results
-        listDI = [select Id, Status__c from DataImport__c];
-        system.assertEquals(0, listDI.size());
-    }
-
-   /*********************************************************************************************************
-    * @description operation: 
-    *    test the Delete Imported Data Import Records button 
-    * verify: 
-    *    all records deleted
-    **********************************************************************************************************/            
-    static testMethod void TestDeleteImportedDIRecordsBtn() {
-        if (strTestOnly != '*' && strTestOnly != 'TestDeleteImportedDIRecordsBtn') return;
-            
-        list<DataImport__c> listDI = new list<DataImport__c>();
-        listDI.add(BDI_DataImport_TEST.newDI('c1', 'C1', 'c2', 'C2'));
-        listDI.add(BDI_DataImport_TEST.newDI('c3', 'C3', 'c4', 'C4'));
-        listDI.add(BDI_DataImport_TEST.newDI('c3', 'C3', 'c4', 'C4'));
-        listDI.add(BDI_DataImport_TEST.newDI('c3', 'C3', 'c4', 'C4'));
-        listDI[0].Status__c = label.bdiImported;
-        listDI[1].Status__c = label.bdiFailed;
-        listDI[3].Status__c = label.bdiImported;
-        insert listDI;
->>>>>>> e1ecd7b0
         
         Test.stopTest();
     }
