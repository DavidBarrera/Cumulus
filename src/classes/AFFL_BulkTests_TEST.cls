/**
 * This class contains unit tests for validating the behavior of Apex classes
 * and triggers.
 *
 * Unit tests are class methods that verify whether a particular piece
 * of code is working properly. Unit test methods take no arguments,
 * commit no data to the database, and are flagged with the testMethod
 * keyword in the method definition.
 *
 * All test methods in an organization are executed whenever Apex code is deployed
 * to a production organization to confirm correctness, ensure code
 * coverage, and prevent regressions. All Apex classes are
 * required to have at least 75% code coverage in order to be deployed
 * to a production organization. In addition, all triggers must have some code coverage.
 * 
 * The @isTest class annotation indicates this class only contains test
 * methods. Classes defined with the @isTest annotation do not count against
 * the organization size limit for all Apex scripts.
 *
 * See the Apex Language Reference for more information about Testing and Code Coverage.
 */

@isTest	
public with sharing class AFFL_BulkTests_TEST {

    static testMethod void newContactOnOrgAccount() {
    	AFFL_Affiliations_TEST.setupTDTM();
    	
        Account acc = new Account(Name='test77');
        insert acc;
        
        String newContactfirstName = 'test';
        String newContactLastName = 'Contact_forTests';
        String newContactTitle = 'CEO';
        List<Contact> cons = new List<contact>();
        Integer conCount = 200;
        for(Integer i=0;i<conCount;i++){
            Contact con = new Contact(
                FirstName=newContactfirstName,
                LastName=newContactLastName,
                Title=newContactTitle,
                AccountId = acc.Id
            );
            cons.add(con);
        }
        Test.startTest();
        insert cons;
        
        Id firstAffiliationId;
        
        npe5__Affiliation__c[] createdAffiliations = [select id, npe5__Status__c, npe5__StartDate__c, npe5__Role__c, npe5__Organization__c, npe5__EndDate__c, npe5__Contact__c from npe5__Affiliation__c where npe5__Contact__c IN :cons AND npe5__Organization__c = :acc.id];
        
        firstAffiliationId = createdAffiliations[0].Id;
        
        system.assertEquals(conCount,createdAffiliations.size());
        
        system.assertEquals(system.label.npe5.DefaultCurrentStatus, createdAffiliations[0].npe5__Status__c);
        system.assertEquals(newContactTitle, createdAffiliations[0].npe5__Role__c);
        system.assertEquals(System.Today(), createdAffiliations[0].npe5__StartDate__c);
        
        Account acc2 = new Account(Name='test88');
        insert acc2;
        
        for(Contact thisContact : cons){    
            thisContact.AccountId = acc2.id;
        }
        update cons;
        Test.stopTest();
        npe5__Affiliation__c[] createdAffiliations2 = [select id, npe5__Status__c, npe5__StartDate__c, npe5__Role__c, npe5__Organization__c, npe5__EndDate__c, npe5__Contact__c from npe5__Affiliation__c where npe5__Contact__c IN :cons AND npe5__Organization__c = :acc2.id];
        
        system.assertEquals(conCount,createdAffiliations2.size());
        
        system.assertEquals(system.label.npe5.DefaultCurrentStatus, createdAffiliations2[0].npe5__Status__c);
        system.assertEquals(newContactTitle, createdAffiliations2[0].npe5__Role__c);
        system.assertEquals(System.Today(), createdAffiliations2[0].npe5__StartDate__c);
        
    }
    
    static testMethod void newContactOnIndividualAccount() {
<<<<<<< HEAD
    	AFFL_Affiliations_TEST.setupTDTM();
    	
        Account acc = new Account(Name='Individual');
=======
        Account acc = new Account(Name='Individual', npe01__SYSTEMIsIndividual__c=true);
>>>>>>> 4e445510
        insert acc;
        
        String newContactfirstName = 'test';
        String newContactLastName = 'Contact_forTests';
        String newContactTitle = 'CEO';
        List<Contact> cons = new List<contact>();
        Integer conCount = 200;
        for(Integer i=0;i<conCount;i++){
            Contact con = new Contact(
                FirstName=newContactfirstName,
                LastName=newContactLastName,
                Title=newContactTitle,
                AccountId = acc.Id
            );
            cons.add(con);
        }
        Test.startTest();
        insert cons;
        Test.stopTest();
        
        npe5__Affiliation__c[] createdAffiliations = [select id, npe5__Status__c, npe5__StartDate__c, npe5__Role__c, npe5__Organization__c, npe5__EndDate__c, npe5__Contact__c from npe5__Affiliation__c where npe5__Contact__c IN :cons AND npe5__Organization__c = :acc.id];
        
        system.assertEquals(0, createdAffiliations.size());
    
    }
    
     static testMethod void contactWithMultipleAffiliations() {
     	AFFL_Affiliations_TEST.setupTDTM();
     	
        Account acc = new Account(Name='test77');
        insert acc;
        
        Account acc2 = new Account(Name='test88');
        insert acc2;
        
        Account acc3 = new Account(Name='test99');
        insert acc3;
        
        String newContactfirstName = 'test';
        String newContactLastName = 'Contact_forTests';
        String newContactTitle = 'CEO';
        List<Contact> cons = new List<contact>();
        Integer conCount = 200;
        for(Integer i=0;i<conCount;i++){
            Contact con = new Contact(
                FirstName=newContactfirstName,
                LastName=newContactLastName,
                Title=newContactTitle,
                AccountId = acc.Id
            );
            cons.add(con);
        }
        Test.startTest();
        insert cons;
        
        Id firstAffiliationId;
        
        npe5__Affiliation__c[] createdAffiliations = [select id from npe5__Affiliation__c where npe5__Contact__c IN :cons AND npe5__Organization__c = :acc.id];
        
        system.assertEquals(conCount,createdAffiliations.size());
        
        firstAffiliationId = createdAffiliations[0].Id;
        
        for(Contact thisContact : cons){    
            thisContact.AccountId = acc2.id;
        }
        update cons;
        
        Id secondAffiliationId;
        
        npe5__Affiliation__c[] createdAffiliations2 = [select id from npe5__Affiliation__c where npe5__Contact__c IN :cons AND npe5__Organization__c = :acc2.id];
        
        system.assertEquals(conCount,createdAffiliations2.size());
        
        secondAffiliationId = createdAffiliations2[0].id;
        
        for(Contact thisContact : cons){    
            thisContact.AccountId = acc3.id;
        }
        update cons;
        Test.stopTest();
        
        npe5__Affiliation__c[] createdAffiliations3 = [select id, npe5__Status__c, npe5__StartDate__c, npe5__Role__c, npe5__Organization__c, npe5__EndDate__c, npe5__Contact__c from npe5__Affiliation__c where npe5__Contact__c IN :cons AND npe5__Organization__c = :acc3.id];
        createdAffiliations = [select id, npe5__Status__c, npe5__StartDate__c, npe5__Role__c, npe5__Organization__c, npe5__EndDate__c, npe5__Contact__c from npe5__Affiliation__c where npe5__Contact__c IN :cons AND npe5__Organization__c = :acc.id limit 1];
        createdAffiliations2 = [select id, npe5__Status__c, npe5__StartDate__c, npe5__Role__c, npe5__Organization__c, npe5__EndDate__c, npe5__Contact__c from npe5__Affiliation__c where npe5__Contact__c IN :cons AND npe5__Organization__c = :acc2.id limit 1];
        
        system.assertEquals(conCount,createdAffiliations3.size());
        
        system.assertEquals(system.label.npe5.DefaultCurrentStatus, createdAffiliations3[0].npe5__Status__c);
        system.assertEquals(system.label.npe5.DefaultFormerStatus, createdAffiliations[0].npe5__Status__c);
        system.assertEquals(system.label.npe5.DefaultFormerStatus, createdAffiliations2[0].npe5__Status__c);
        
    }
}<|MERGE_RESOLUTION|>--- conflicted
+++ resolved
@@ -77,13 +77,7 @@
     }
     
     static testMethod void newContactOnIndividualAccount() {
-<<<<<<< HEAD
-    	AFFL_Affiliations_TEST.setupTDTM();
-    	
-        Account acc = new Account(Name='Individual');
-=======
         Account acc = new Account(Name='Individual', npe01__SYSTEMIsIndividual__c=true);
->>>>>>> 4e445510
         insert acc;
         
         String newContactfirstName = 'test';
