--- conflicted
+++ resolved
@@ -31,11 +31,7 @@
     
     private List<Error__c> errors = new List<Error__c>();
    
-<<<<<<< HEAD
-    public enum Context {AFFL, ALLO, BDE, CON, CONV, HH, LD, OPP, PMT, REL, RD, RLLP, STTG, TDTM, SCH, ADDR}
-=======
-    public enum Context {AFFL, BDE, CON, CONV, HH, LD, OPP, PMT, REL, RD, RLLP, STTG, TDTM, SCH, ADDR, BDI}
->>>>>>> 918b756b
+    public enum Context {AFFL, ALLO, BDE, CON, CONV, HH, LD, OPP, PMT, REL, RD, RLLP, STTG, TDTM, SCH, ADDR, BDI}
     
     private static String stackTrace;
     
