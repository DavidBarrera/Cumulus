/*
    Copyright (c) 2014, Salesforce.com Foundation
    All rights reserved.
    
    Redistribution and use in source and binary forms, with or without
    modification, are permitted provided that the following conditions are met:
    
    * Redistributions of source code must retain the above copyright
      notice, this list of conditions and the following disclaimer.
    * Redistributions in binary form must reproduce the above copyright
      notice, this list of conditions and the following disclaimer in the
      documentation and/or other materials provided with the distribution.
    * Neither the name of the Salesforce.com Foundation nor the names of
      its contributors may be used to endorse or promote products derived
      from this software without specific prior written permission.

    THIS SOFTWARE IS PROVIDED BY THE COPYRIGHT HOLDERS AND CONTRIBUTORS
    "AS IS" AND ANY EXPRESS OR IMPLIED WARRANTIES, INCLUDING, BUT NOT 
    LIMITED TO, THE IMPLIED WARRANTIES OF MERCHANTABILITY AND FITNESS 
    FOR A PARTICULAR PURPOSE ARE DISCLAIMED. IN NO EVENT SHALL THE 
    COPYRIGHT HOLDER OR CONTRIBUTORS BE LIABLE FOR ANY DIRECT, INDIRECT, 
    INCIDENTAL, SPECIAL, EXEMPLARY, OR CONSEQUENTIAL DAMAGES (INCLUDING, 
    BUT NOT LIMITED TO, PROCUREMENT OF SUBSTITUTE GOODS OR SERVICES; 
    LOSS OF USE, DATA, OR PROFITS; OR BUSINESS INTERRUPTION) HOWEVER 
    CAUSED AND ON ANY THEORY OF LIABILITY, WHETHER IN CONTRACT, STRICT 
    LIABILITY, OR TORT (INCLUDING NEGLIGENCE OR OTHERWISE) ARISING IN 
    ANY WAY OUT OF THE USE OF THIS SOFTWARE, EVEN IF ADVISED OF THE 
    POSSIBILITY OF SUCH DAMAGE.
*/
/**
* @author Salesforce.com Foundation 
* @date 2014 
* @group Address Management
* @group-content ../../ApexDocContent/Addresses.htm
* @description trigger handler on Address object to support propagating addresses 
*/
public with sharing class ADDR_Addresses_TDTM extends TDTM_Runnable {

    /*******************************************************************************************************
    * @description static flag to prevent recursive call 
    */
    public static boolean hasRunAddrTrigger = false;

    /*******************************************************************************************************
    * @description The maps to convert the State/Country Code to a State/Country Label and Vice-Versa 
    */
    private static Map<String, String> validCountriesByLabel = new Map<String, String>();
    private static Map<String, String> validStatesByLabel = new Map<String, String>();
    private static Map<String, String> validCountriesByCode = new Map<String, String>();
    
    /*******************************************************************************************************
    * @description Trigger Handler on Address that handles address management.  Updates the appropriate
    * Accounts and Contacts when an Address is changed.
    * @param listNew the list of Addresses from trigger new. 
    * @param listOld the list of Addresses from trigger old. 
    * @param triggerAction which trigger event (BeforeInsert, AfterInsert, etc.). 
    * @param objResult the describe for Addresses 
    * @return dmlWrapper.  
    ********************************************************************************************************/
    public override DmlWrapper run(List<SObject> listNew, List<SObject> listOld, 
        TDTM_Runnable.Action triggerAction, Schema.DescribeSObjectResult objResult) {
        	
        // STRATEGY
        // when an Address is created or modified, we need to consider three other objects we may need to update:
        // - the Address's HH Account, if it is marked Default_Address
        // - any other HH Addresses that should no longer be Default
        // - the HH Contacts, if the Address is Default, or a contact specifies it in Address_Override
        //
        // So a change to the Address to become Default, or a change in its Address fields
        // will require visiting all the HH Accounts, and deciding whether we are propagating the change
        // to all related objects, or just to Contacts who are using the Address as their override.
        //
        	
        // prevent recursion
        if (hasRunAddrTrigger) {
        	//UTIL_Debug.debug('DJH**** stop Addr Trigger recursion');
            return null;
        }

        // first go through all new/modified Addresses, and collect the list of HH Accounts to consider.
        map<Id, Address__c> mapAccIdAddr = new map<Id, Address__c>(); // map of HH Accounts, and their default Address 
        map<Id, Address__c> mapAddrIdAddr = new map<Id, Address__c>(); // map of changed Addresses who need to only update any contact overrides.     

        integer i = 0;        
        for (SObject so : listNew) {
            Address__c addr = (Address__c)so;
            Address__c addrOld = (listOld != null) ? (Address__c)listOld[i] : null;
            
            // BEFORE INSERT
	        if (triggerAction == TDTM_Runnable.Action.BeforeInsert) {
	           // when an address is marked Default, we update its latest date fields
	           if (addr.Default_Address__c) { 
	               addr.Latest_Start_Date__c = system.today();
	               addr.Latest_End_Date__c = null;
	           }
	        }
	        
            // BEFORE UPDATE
            if (triggerAction == TDTM_Runnable.Action.BeforeUpdate) {
                if (addr.Default_Address__c != addrOld.Default_Address__c) {
                   // when an address changes Default, we update its latest date fields
                    if (addr.Default_Address__c) {
	                   addr.Latest_Start_Date__c = system.today();
	                   addr.Latest_End_Date__c = null;
                    } else {
                       addr.Latest_End_Date__c = system.today();                    	
                    }
                }
            }

            // AFTER INSERT
            if (triggerAction == TDTM_Runnable.Action.AfterInsert) {
            	// a new address that is marked default or seasonal needs to propogate to the household
                if (addr.Default_Address__c || isSeasonalAddr(addr)) 
                    mapAccIdAddr.put(addr.Household_Account__c, addr);
            }
            
            // AFTER UPDATE
            if (triggerAction == TDTM_Runnable.Action.AfterUpdate) {
                // an address that is marked default needs to propogate to the household
                if ((addr.Default_Address__c && (addr.Default_Address__c != addrOld.Default_Address__c)) 
                    // any seasonal address also need to be considered
                    || isSeasonalChanged(addr, addrOld)) {
                    mapAccIdAddr.put(addr.Household_Account__c, addr);
                } else if (isAddressChanged(addr, addrOld, true)) {
                    if (addr.Default_Address__c)
                        mapAccIdAddr.put(addr.Household_Account__c, addr);
                    else    // address changed, but not default, still need to update any contacts using it as an override
                        mapAddrIdAddr.put(addr.Id, addr);      
                } 
            }
            
            // moving to the next item
            i++;            
        }

        // BEFORE INSERT & BEFORE UPDATE
        if (triggerAction == TDTM_Runnable.Action.BeforeInsert ||
           triggerAction == TDTM_Runnable.Action.BeforeUpdate) {
            // enforce only HH Accounts are being used
            verifyAddrHHAccOnly((list<Address__c>)listNew);
            
            // enforce Seasonal Addresses don't overlap
            verifyAddrSeasonalNoOverlap((list<Address__c>)listNew);
            
            return null;    
        }

        // AFTER INSERT & AFTER UPDATE
        // now we have which HH Accounts to consider, and which to only use for Address Override updates.
        hasRunAddrTrigger = true;
        
        // if our work to propogate the address fails, we want to prevent the save to the address,
        // so we need to tell TDTM to propogate the error to Salesforce, rather than just logging it.
        TDTM_TriggerHandler.isPropogateErrorsFromTrigger = true;
        
        DmlWrapper dmlWrapper = new DmlWrapper();        
        
        if (mapAccIdAddr.size() > 0)        
            refreshCurrentHHAddress(mapAccIdAddr, dmlWrapper, false);
       
        if (mapAddrIdAddr.size() > 0) 
            updateAddrOverrides(mapAddrIdAddr, dmlWrapper);        
        
        return dmlWrapper;
    }
    
    
    /*******************************************************************************************************
    * @description The main routine for finding the appropriate address to currently use for the
    * household and its contacts.  Prioritizes the Optional mapped Address as the Default
    * address, as well as checking to see if there is a seasonal address that should be used instead.
    * if the flag isCalcHHInfoOnly is set, then this routine will return the map of HHId to HHInfo,
    * and not do any changes to dmlWrapper. 
    * @param mapAccIdAddr a map of Account Id to the Account's default Address.
    * @isCalcHHInfoOnly is set, then this routine will return the map of HHId to HHInfo,
    * and not do any changes to dmlWrapper. 
    * @return map<Id, HHInfo> a map of Account Id to the HHInfo object for the account  
    ********************************************************************************************************/
    public static map<Id, HHInfo> refreshCurrentHHAddress(map<Id, Address__c> mapAccIdAddr, DmlWrapper dmlWrapper, boolean isCalcHHInfoOnly) {
    	
    	// assumptions:
    	// called after all modifications saved to db
    	// so either from a scheduled job,
    	// or in the Address AfterUpdate trigger, AFTER any related objects updated
    	//
        // strategy:
        // for each hh, get all its addresses (query)
        // for each hh, find all its contacts (query)
        // for each hh, find its current seasonal or default address (loop calculation)
        // for each hh, update its billing fields with seasonal current/default
        // for each hh addr, clear its Default field if it isn't default
        // for each hh contact, if no override, update mailing fields with seasonal current/default
        //

        // get all Addresses by HH, that might need updating
        list<Id> listAccId = new list<Id>(mapAccIdAddr.keySet());
        map<Id, list<Address__c>> mapAccIdListAddrHH = getMapAccIdListAddrHH(listAccId);
       
        // for each hh, find the current address to use (seasonal vs default)
        map<Id, HHInfo> mapAccIdHHInfo = new map<Id, HHInfo>();
        for (Id accId : listAccId) {
            // create a HHInfo for each household        
            HHInfo hhinfo = new HHInfo();
            hhinfo.accId = accId;
            mapAccIdHHInfo.put(accId, hhinfo);

            // if there is a provided Default address, use it over all other defaults.
            Address__c addr = mapAccIdAddr.get(accId);
            if (addr != null && addr.Default_Address__c) 
                hhinfo.addrDefault = addr;

            // go through the hh addresses storing the default and any seasonal  
            if (mapAccIdListAddrHH.get(accId) != null) {         
	            for (Address__c addrHH : mapAccIdListAddrHH.get(accId)) { 
	            	
	            	if (hhinfo.addrDefault == null && addrHH.Default_Address__c)
	            	   hhinfo.addrDefault = addrHH;
	            	
	            	if (isSeasonalAddr(addrHH)) {
	                    Date dtStart = dtStartOrEndOfAddrSeasonal(addrHH, true);
	                    Date dtEnd = dtStartOrEndOfAddrSeasonal(addrHH, false);
	                    Date dtToday = system.today();
	                   	if (dtToday >= dtStart && dtToday < dtEnd) {
	                   	    hhinfo.addrSeasonal = addrHH;
	                   	}                        
	                }      
	            }
            }
        }
        
        // some callers just need the HHInfo for each HH Account.
        if (isCalcHHInfoOnly)
            return mapAccIdHHInfo;

        // get all Contacts by HH, that might need updating
        // note that if we have an organizational account, our query will not pick up any contacts (by design!)
        map<Id, list<Contact>> mapAccIdListCon = new map<Id, list<Contact>>(); 
        set<Id> setHHId =  mapAccIdAddr.keySet();
        list<Contact> listCon = [select Id, is_Address_Override__c, Current_Address__c, AccountId 
            from Contact where 
                (Account.npe01__SYSTEM_AccountType__c = :CAO_Constants.HH_ACCOUNT_TYPE and AccountId != null and AccountId in :setHHId)];
        for (Contact con : listCon) {
            list<Contact> listConHH = mapAccIdListCon.get(con.AccountId);
            if (listConHH == null) {
                listConHH = new list<Contact>();
                mapAccIdListCon.put(con.AccountId, listConHH);
            }
            listConHH.add(con);
        }
        
        // lists of objects to update
        list<Account> listAccUpdate = new list<Account>();
        list<Address__c> listAddrUpdate = new list<Address__c>();
        list<Contact> listConUpdate = new list<Contact>();
        
        // now go through each HH, and do all the work!
        for (Id accId : listAccId) {
        	
        	// pick the address to use
        	HHInfo hhinfo = mapAccIdHHInfo.get(accId);
            Address__c addrDefault = hhinfo.addrDefault;
            Address__c addr = hhinfo.addrSeasonal;
            if (addr == null) 
                addr = addrDefault;

            // update HH Account's Billing address fields
            Account acc = new Account(Id = accId);
            copyAddressAddrSObj(addr, acc, 'Billing');
            listAccUpdate.add(acc);
            
	        // check other addresses on this household that are no longer the default
	        if (mapAccIdListAddrHH != null && mapAccIdListAddrHH.size() > 0) {
	            for (Address__c addrHH : mapAccIdListAddrHH.get(accId)) {
	                if (addrHH.Id == addrDefault.Id)
	                    continue;
	                if (addrHH.Default_Address__c) {
	                    addrHH.Default_Address__c = false;
	                    addrHH.Latest_End_Date__c = system.today();
	                    listAddrUpdate.add(addrHH);
	                }   
	            }
            }

            // check the Contacts on this household
            if (mapAccIdListCon != null && mapAccIdListCon.size() > 0) {
	            for (Contact con : mapAccIdListCon.get(accId)) {
	                if (con.is_Address_Override__c == false || con.Current_Address__c == addr.Id) {
	                    con.npe01__Primary_Address_Type__c = addr.Address_Type__c;
	                    con.Current_Address__c = addr.Id;
                        copyAddressAddrSObj(addr, con, 'Mailing');
	                    listConUpdate.add(con);
	                }   
	            }
            }
        }  
                    
        if (listAccUpdate.size() > 0) {
            //UTIL_Debug.debug('DJH**** listAccUpdate: ' + listAccUpdate);
            dmlWrapper.objectsToUpdate.addAll((List<SObject>)listAccUpdate);
        }
        if (listAddrUpdate.size() > 0) {
            //UTIL_Debug.debug('DJH**** listAddrUpdate: ' + listAddrUpdate);
            dmlWrapper.objectsToUpdate.addAll((List<SObject>)listAddrUpdate);
        }
        if (listConUpdate.size() > 0) {
            //UTIL_Debug.debug('DJH**** listConUpdate: ' + listConUpdate);
            dmlWrapper.objectsToUpdate.addAll((List<SObject>)listConUpdate);
        }
        
        return mapAccIdHHInfo;
    }
        
    /*******************************************************************************************************
    * @description helper class to keep track of the default and seasonal address for a household
    */ 
    public class HHInfo {
    	public Id accId;              
    	public Address__c addrDefault;      
    	public Address__c addrSeasonal;        
    }

    /*******************************************************************************************************
    * @description utility to return the current StartDate or EndDate of a Seasonal Address
    * @param addr the Address to look at
    * @param fStart whether to return the StartDate or EndDate
    * @return Date
    */ 
    private static Date dtStartOrEndOfAddrSeasonal(Address__c addr, boolean fStart) {    
        integer startMonth = integer.valueOf(addr.Seasonal_Start_Month__c);
        integer startDay = integer.valueOf(addr.Seasonal_Start_Day__c);
        integer endMonth = integer.valueOf(addr.Seasonal_End_Month__c);
        integer endDay = integer.valueOf(addr.Seasonal_End_Day__c);
        Date dtStart;
        Date dtEnd;
        Date dtToday = system.today();
        //seasonal address is contained within a single year
        if (startMonth <= endMonth) { 
            dtStart = date.newInstance(dtToday.year(), startMonth, startDay);
            dtEnd = date.newInstance(dtToday.year(), endMonth, endDay);
        //seasonal address overlaps the year, and this month is past the start month
        } else if (startMonth <= dtToday.month()){
            dtStart = date.newInstance(dtToday.year(), startMonth, startDay);
            dtEnd = date.newInstance(dtToday.year()+1, endMonth, endDay);
        //seasonal address overlaps the year, and this month is before the start month
        } else {
            dtStart = date.newInstance(dtToday.year()-1, startMonth, startDay);
            dtEnd = date.newInstance(dtToday.year(), endMonth, endDay);
        }
        return (fStart ? dtStart : dtEnd);
    }
    
    /*******************************************************************************************************
    * @description utility to see if the address has seasonal fields set
    * @param addr the Address to look at
    * @return boolean
    */ 
    private static boolean isSeasonalAddr(Address__c addr) {
    	return (addr.Seasonal_Start_Month__c != null && addr.Seasonal_Start_Day__c != null &&
    	   addr.Seasonal_End_Month__c != null && addr.Seasonal_End_Day__c != null);
    }
    
    /*******************************************************************************************************
    * @description utility to see if the address has only a subset of its seasonal fields set
    * @param addr the Address to look at
    * @return boolean
    */ 
    private static boolean isPartialSeasonalAddr(Address__c addr) {
        integer cParts = 0;
        if (addr.Seasonal_Start_Month__c != null) cParts++;
        if (addr.Seasonal_Start_Day__c != null) cParts++;
        if (addr.Seasonal_End_Month__c != null) cParts++;
        if (addr.Seasonal_End_Day__c != null) cParts++;
        return (cParts > 0 && cParts < 4);
    }
    
    /*******************************************************************************************************
    * @description for the map of addresses, update any contact's mailing fields that are using the address as an override.
    * @param mapAddrIdAddr a map of Address Id's to Addresses
    * @dmlWrapper to hold the Contacts to update
    * @return void
    */ 
    private void updateAddrOverrides(map<Id, Address__c> mapAddrIdAddr, DmlWrapper dmlWrapper) {    	
    	list<Contact> listCon = [select Id, is_Address_Override__c, Current_Address__c from Contact where is_Address_Override__c = true and Current_Address__c in :mapAddrIdAddr.keyset()];
    	for (Contact con : listCon) {
    		Address__c addr = mapAddrIdAddr.get(con.Current_Address__c);
            copyAddressAddrSObj(addr, con, 'Mailing');
            con.npe01__Primary_Address_Type__c = addr.Address_Type__c;
            dmlWrapper.objectsToUpdate.add(con);    		
    	}
    }
    
    /*******************************************************************************************************
    * @description utility to create a map of HH Account Id to a list of Addresses in that HH, given a list of HH Account Id.
    * @param listAccId the list of Account Id's
    * @return map<Id, list<Address__c>> map that contains the Addresses for each HH Account Id
    */ 
    private static map<Id, list<Address__c>> getMapAccIdListAddrHH(list<Id> listAccId) {
        map<Id, list<Address__c>> mapAccIdListAddrHH = new map<Id, list<Address__c>>();  
        list<Address__c> listAddrOther = [select Id, Default_Address__c, Household_Account__c, Address_Type__c,
            MailingStreet__c, MailingStreet2__c, MailingCity__c, MailingState__c, MailingPostalCode__c, MailingCountry__c, 
            Seasonal_Start_Month__c, Seasonal_Start_Day__c, Seasonal_End_Month__c, Seasonal_End_Day__c 
            from Address__c 
            where Household_Account__c in :listAccId];
        for (Address__c addr : listAddrOther) {
            list<Address__c> listAddrHH = mapAccIdListAddrHH.get(addr.Household_Account__c);
            if (listAddrHH == null) {
                listAddrHH = new list<Address__c>();
                mapAccIdListAddrHH.put(addr.Household_Account__c, listAddrHH);
            }
            listAddrHH.add(addr);
        }
        return mapAccIdListAddrHH;
    }
 
    /*******************************************************************************************************
    * @description utility to compare two address objects seasonal fields
    * @param addrNew the new version of the Address
    * @param addrOld the old version of the Address
    * @return boolean. true if any of the seasonal fields have changed on the Address
    */ 
    private boolean isSeasonalChanged(Address__c addrNew, Address__c addrOld) {
    	if (addrNew == null || addrOld == null) 
    	   return false;    	
    	return (
    	   addrNew.Seasonal_Start_Month__c != addrOld.Seasonal_Start_Month__c ||
           addrNew.Seasonal_Start_Day__c != addrOld.Seasonal_Start_Day__c ||
           addrNew.Seasonal_End_Month__c != addrOld.Seasonal_End_Month__c ||
           addrNew.Seasonal_End_Day__c != addrOld.Seasonal_End_Day__c);
    }
    
<<<<<<< HEAD
    /*******************************************************************************************************
    * @description utility to compare two address objects address fields
    * @param addrNew the new version of the Address
    * @param addrOld the old version of the Address
    * @param includeAddressType whether to include comparing the AddressType field
    * @return boolean. true if any of the fields fields have changed on the Address
    */ 
    private static boolean isAddressChanged(Address__c addrNew, Address__c addrOld, boolean includeAddressType) {
=======
    // utility to compare two address objects address fields
    public static boolean isAddressChanged(Address__c addrNew, Address__c addrOld, boolean includeAddressType) {
>>>>>>> 4089cce1
        if (addrNew == null || addrOld == null) 
           return false;        
        return (
           addrNew.MailingStreet__c != addrOld.MailingStreet__c ||
           addrNew.MailingStreet2__c != addrOld.MailingStreet2__c ||
           addrNew.MailingCity__c != addrOld.MailingCity__c ||
           addrNew.MailingState__c != addrOld.MailingState__c ||
           addrNew.MailingPostalCode__c != addrOld.MailingPostalCode__c ||
           addrNew.MailingCountry__c != addrOld.MailingCountry__c ||
           (includeAddressType && (addrNew.Address_Type__c != addrOld.Address_Type__c)));
    }

<<<<<<< HEAD
    /*******************************************************************************************************
    * @description utility to create the month and day strings to a decimal we can use in comparisons.
    * @param m the month ordinal as a string
    * @param d the day ordinal as a string
    * @return decimal
    */ 
=======
    // utility to compare two address objects address fields and support fuzzy matching.
    // our definition of fuzzy is only one field has changed, ignoring whitespace and letter casing changes.
    private static boolean isAddressMatchFuzzy(Address__c addrNew, Address__c addrOld) {
        if (addrNew == null || addrOld == null) 
           return false;     
           
        integer cChange = 0;
        if (strCleanup(addrNew.MailingStreet__c) != strCleanup(addrOld.MailingStreet__c) && addrOld.MailingStreet__c != null)
            cChange++;
        if (strCleanup(addrNew.MailingStreet2__c) != strCleanup(addrOld.MailingStreet2__c) && addrOld.MailingStreet2__c != null)
            cChange++;
        if (strCleanup(addrNew.MailingCity__c) != strCleanup(addrOld.MailingCity__c) && addrOld.MailingCity__c != null)
            cChange++;
        if (strCleanup(addrNew.MailingPostalCode__c) != strCleanup(addrOld.MailingPostalCode__c) && addrOld.MailingPostalCode__c != null)
            cChange++;
        if (strCleanup(addrNew.MailingCountry__c) != strCleanup(addrOld.MailingCountry__c) && addrOld.MailingCountry__c != null)
            cChange++;
        return cChange <= 1;
    }

    // utility to remove all whitespace and to lowercase the string    
    private static string strCleanup(string str) {
        if (str != null) {
            str = str.replace(' ', '');
            str = str.toLowerCase();
        }
        return str;
    }

    // utility to create the month and day strings to a decimal we can use in comparisons.
>>>>>>> 4089cce1
    private static decimal decimalOfMonthDay(string m, string d) {
        if (integer.valueOf(d) < 10)
            return decimal.valueOf(m + '.0' + d);
        else
            return decimal.valueOf(m + '.' + d);
    }
    
    // 
    /*******************************************************************************************************
    * @description utility to see if two seasonal addresses overlap
    * @param addr1 an Address
    * @param addr2 an Address
    * @return boolean. true if the seasonal fields of the two addresses overlap
    */ 
    public static boolean isSeasonalOverlap(Address__c addr1, Address__c addr2) {
        if (addr1 == null || addr2 == null) 
            return false;        
        if (!isSeasonalAddr(addr1) || !isSeasonalAddr(addr2))
            return false;
            
        // we don't need to know what year or month we are currently in, but
        // we need to take into account days (since we could be in the same month).
        // to make this easy to compare, we convert month & day to be a decimal of month.day.  
        // eg., 3.01 for Feb 1st and 3.28 for Feb 28th.
        decimal start1 = decimalOfMonthDay(addr1.Seasonal_Start_Month__c, addr1.Seasonal_Start_Day__c);
        decimal end1 = decimalOfMonthDay(addr1.Seasonal_End_Month__c, addr1.Seasonal_End_Day__c);
        decimal start2 = decimalOfMonthDay(addr2.Seasonal_Start_Month__c, addr2.Seasonal_Start_Day__c);
        decimal end2 = decimalOfMonthDay(addr2.Seasonal_End_Month__c, addr2.Seasonal_End_Day__c);
                
        // now we see if the ranges are increasing (Jan '14 - March '14), or decreasing (Nov 14' - Feb '15),
        boolean range1Increases = start1 < end1;
        boolean range2Increases = start2 < end2;

        // we can now tell if there is overlap simply by looking at three scenarios: 
        // 1. both ranges increase, make sure start1 not in range2, and start2 not in range1.
        if (range1Increases && range2Increases) {
            return (start1 >= start2 && start1 <= end2) || (start2 >= start1 && start2 <= end1);
        }    
        // 2. one range increases, one range decreases, make sure end1 not in range2, and end2 not in range1.
        else if (range1Increases != range2Increases) {
            return (end1 >= start2 && end1 <= end2) || (end2 >= start1 && end2 <= end1);
        }
        // 3. both ranges decrease, always implies an overlap of the new year!
        else {
            return true;
        }
    }

    // 
    /*******************************************************************************************************
    * @description verify that the account for each Address is a HH account or an Organizational account if enabled.
    * Adds an Error to each Address object that has an illegal account.
    * @param listAddr a list of Addresses to verify
    * @return void. 
    */ 
    private void verifyAddrHHAccOnly(list<Address__c> listAddr) {    	
    	set<Id> setAccId = new set<Id>();
    	for (Address__c addr : listAddr) {
    		if (addr.Household_Account__c != null) {
    			setAccId.add(addr.Household_Account__c);
    		}
    	}    	
    	map<Id, Account> mapAccIdAcc = new map<Id, Account>([select Id, npe01__SYSTEM_AccountType__c, npe01__SYSTEMIsIndividual__c 
    	   from Account where Id in :setAccId]);
        for (Address__c addr : listAddr) {
            if (addr.Household_Account__c == null) {
                // with TDTM, have to use addError, not throw an exception, or the error will just get logged but not passed to Salesforce to stop its DML.
                addr.addError(Label.addrHHAccountOnly);
            } else {
                Account acc = mapAccIdAcc.get(addr.Household_Account__c);
                if ( (acc.npe01__SYSTEM_AccountType__c != CAO_Constants.HH_ACCOUNT_TYPE) &&
                    (acc.npe01__SYSTEMIsIndividual__c || !UTIL_CustomSettingsFacade.getContactsSettings().Organizational_Account_Addresses_Enabled__c)) {
                    // with TDTM, have to use addError, not throw an exception, or the error will just get logged but not passed to Salesforce to stop its DML.
                    addr.addError(Label.addrHHAccountOnly);
                }
            }
        }    	
    }
    
    // 
    /*******************************************************************************************************
    * @description verify that any seasonal addresses don't overlap
    * Adds an Error to each Address object that has an illegal seasonal fields
    * @param listAddr a list of Addresses to verify
    * @return void. 
    */ 
    private void verifyAddrSeasonalNoOverlap(list<Address__c> listAddr) { 
    	
    	// first get just the seasonal addresses
    	list<Address__c> listAddrS = new list<Address__c>();
    	for (Address__c addr : listAddr) {
            if (isSeasonalAddr(addr)) {
                listAddrS.add(addr);
            } else if (isPartialSeasonalAddr(addr)) {
                addr.addError(Label.addrSeasonalPartial);                
            }
    	}      
    	
    	// if none are seasonal, we can bail out
    	if (listAddrS.size() == 0)
    	   return;

        // protect against overlaps within the set being inserted or updated
        for (Address__c addr : listAddrS) {
            for (Address__c addr2 : listAddrS) {
                if (addr == addr2)
                    continue;
                if (addr.Household_Account__c != addr2.Household_Account__c)
                    continue;  
                if (isSeasonalOverlap(addr, addr2)) {
                    addr.addError(Label.addrSeasonalOverlap);
                }
            }
        }

        // now check for overlaps within each household's saved addresses
        list<Id> listAccId = new list<Id>();
        for (Address__c addr : listAddrS) {
            listAccId.add(addr.Household_Account__c);
        }        
        map<Id, list<Address__c>> mapAccIdListAddrHH = getMapAccIdListAddrHH(listAccId);        
        
        for (Address__c addr : listAddrS) {
            for (Address__c addr2 : mapAccIdListAddrHH.get(addr.Household_Account__c)) {
            	if (addr.id == addr2.id)
            	   continue;
                if (isSeasonalOverlap(addr, addr2)) {
                    addr.addError(Label.addrSeasonalOverlap);
                    break;
                }
            }
    	}
    }
    
    /*******************************************************************************************************
    * @description routine the scheduled batch job calls to update households with the specified Seasonal addresses
    * @param listAddr a list of Addresses to update
    * @return void
    */ 
    public static void batchSeasonalUpdate(list<Address__c> listAddr) {
        if (listAddr == null || listAddr.size() == 0) return;
        
        map<Id, Address__c> mapAccIdAddr = new map<Id, Address__c>();
        for (Address__c addr : listAddr) 
            mapAccIdAddr.put(addr.Household_Account__c, addr);
        
        // must manually set our semaphore, so when we update contacts and households, they don't try to create additional addresses
        hasRunAddrTrigger = true;       

        Dmlwrapper dmlWrapper = new Dmlwrapper();
        refreshCurrentHHAddress(mapAccIdAddr, dmlWrapper, false);
        TDTM_TriggerHandler.processDML(dmlWrapper);
    }
    
    /*******************************************************************************************************
    * @description For the list of Addresses, sees if there is already an existing Address in the Account that
    * matches. Creates only unique addresses from their respective household, and mark any existing matches 
    * as Default if the caller specifies it on the new address.
    * @param listAddr a list of Addresses to update
    * @param dmlWrapper the Addresses to update
    * @return void
    */ 
    public static void createNonDuplicateAddresses(list<Address__c> listAddr, DmlWrapper dmlWrapper) {  
    	
    	map<Address__c, Address__c> mapAddrDupAddr= findDuplicateAddresses(listAddr);
    	for (Address__c addrNew : listAddr) {
            Address__c addrDup = mapAddrDupAddr.get(addrNew);
            if (addrDup != null) {
                // if it is a fuzzy match, not exact, then we want to update the existing address.
                if (isAddressChanged(addrNew, addrDup, false)) {
                    copyAddressObj(addrNew, addrDup);
                    if (addrNew.Default_Address__c)
                        addrDup.Default_Address__c = true;
                    dmlWrapper.objectsToUpdate.add(addrDup);
                } else if (addrNew.Default_Address__c && !addrDup.Default_Address__c) {
                    addrDup.Default_Address__c = true;
                    dmlWrapper.objectsToUpdate.add(addrDup);
               }
            } else {
                dmlWrapper.objectsToInsert.add(addrNew);
            }    	
    	}	
    }
    
<<<<<<< HEAD
    /*******************************************************************************************************
    * @description for the given addresses, find if they have a match, and return a map that
    * has null for no match, and the matching address if there is a match.
    * @param listAddr a list of Addresses to update
    * @return map<Address__c, Address__c>
    */ 
=======
    // for the given addresses, find if they have a match, and return a map that
    // has null for no match, and the matching address if there is a match.
    // NOTE: we allow soft matches, where we think it is probably the same address,
    // because only a single field is changing, or the changes are all just spacing and casing.
    // Soft match behavior is controlled by the Simple_Address_Change_Treated_as_Update__c
    // custom setting.
>>>>>>> 4089cce1
    public static map<Address__c, Address__c> findDuplicateAddresses(list<Address__c> listAddr) {      
        // for each address, create a map of HHId to lists of Addresses
        list<Id> listAccId = new list<Id>();
        for (Address__c addr : listAddr)
           listAccId.add(addr.Household_Account__c);
        map<Id, list<Address__c>> mapAccIdListAddrHH = getMapAccIdListAddrHH(listAccId);
        boolean tryFuzzy = UTIL_CustomSettingsFacade.getContactsSettings().Simple_Address_Change_Treated_as_Update__c;
        
        // create our map for returning information in
        map<Address__c, Address__c> mapAddrDupAddr = new map<Address__c, Address__c>();
        
        // now compare our Addresses to the existing Addresses
        for (Address__c addr : listAddr) {
            list<Address__c> listAddrHH = mapAccIdListAddrHH.get(addr.Household_Account__c);
            boolean hasMatch = false;
            if (listAddrHH != null) {
                Address__c addrMatch = null;
                for (Address__c addrHH : listAddrHH) {
                    if (!isAddressChanged(addr, addrHH, false)) {
                        // found exact match, record it and bail out
                        addrMatch = addrHH;
                        break;
                    }
                    if (tryFuzzy && isAddressMatchFuzzy(addr, addrHH)) {
                        // found fuzzy match, remember it and continue searching
                        addrMatch = addrHH;
                        continue;
                    }
                }
                if (addrMatch != null) {
                    hasMatch = true;
                    mapAddrDupAddr.put(addr, addrMatch);
                }
            }
            if (!hasMatch)
                mapAddrDupAddr.put(addr, null);
        }
        
        return mapAddrDupAddr;               
    }
    
    /*******************************************************************************************************
    * @description utility to see if the address has only a subset of its seasonal fields set
    * @param addr the Address to look at
    * @return boolean
    */ 
    public static void handleMultilineStreet(Address__c addr) {
    
        if (addr.MailingStreet__c == null)
            return;
        integer ich = addr.MailingStreet__c.indexOf('\r\n');
        if (ich > -1) {
            addr.MailingStreet2__c = addr.MailingStreet__c.substring(ich+2);
            addr.MailingStreet__c = addr.MailingStreet__c.left(ich);
        }
    }
    
    /*******************************************************************************************************
    * @description utility to see if the address has only a subset of its seasonal fields set
    * @param addr the Address to look at
    * @return boolean
    */ 
    public static string getMultilineStreet(Address__c addr) {
        string str = addr.MailingStreet__c;
        if (addr.MailingStreet2__c != null && addr.MailingStreet2__c.length() > 0)
            str += '\r\n' + addr.MailingStreet2__c;
        return str;
    }
    
    /*******************************************************************************************************
    * @description Utility to copy Address fields between to Address objects.
    * @param addrSrc the source Address
    * @param addrSrc the destination Address
    * @return void
    */ 
    public static void copyAddressObj(Address__c addrSrc, Address__c addrDst) {
        addrDst.MailingStreet__c = addrSrc.MailingStreet__c;
        addrDst.MailingStreet2__c = addrSrc.MailingStreet2__c;
        addrDst.MailingCity__c = addrSrc.MailingCity__c;
        addrDst.MailingState__c = addrSrc.MailingState__c;
        addrDst.MailingPostalCode__c = addrSrc.MailingPostalCode__c;
        addrDst.MailingCountry__c = addrSrc.MailingCountry__c;
    }

    /*******************************************************************************************************
    * @description Utility to copy Address fields between Contacts and Accounts (or vice-versa).
    * Handles instances where State and Country picklists are enabled, and multiline street addresses.
    * @param sobjSrc the source Contact or Account
    * @param strFieldPrefixSrc the address fields to copy from, ie., Mailing, Other, Shipping, Billing
    * @param sobjDst the destination Contact or Account
    * @param strFieldPrefixDst the address fields to copy to, ie., Mailing, Other, Shipping, Billing
    * @return void
    */ 
    public static void copyAddressStdSObj(sobject sobjSrc, string strFieldPrefixSrc, sobject sobjDst, string strFieldPrefixDst) {
        sobjDst.put(strFieldPrefixDst + 'Street', sobjSrc.get(strFieldPrefixSrc + 'Street'));
        sobjDst.put(strFieldPrefixDst + 'City', sobjSrc.get(strFieldPrefixSrc + 'City'));
        sobjDst.put(strFieldPrefixDst + 'PostalCode', sobjSrc.get(strFieldPrefixSrc + 'PostalCode'));
        sobjDst.put(strFieldPrefixDst + 'State', sobjSrc.get(strFieldPrefixSrc + 'State'));
        sobjDst.put(strFieldPrefixDst + 'Country', sobjSrc.get(strFieldPrefixSrc + 'Country'));
        
        if (isStateCountryPicklistsEnabled) {
            sobjDst.put(strFieldPrefixDst + 'StateCode', sobjSrc.get(strFieldPrefixSrc + 'StateCode'));
            sobjDst.put(strFieldPrefixDst + 'CountryCode', sobjSrc.get(strFieldPrefixSrc + 'CountryCode'));
        }    
    }

    /*******************************************************************************************************
    * @description utility to copy Address fields from a Contact or Account to an Address object.
    * Handles instances where State and Country picklists are enabled, and multiline street addresses.
    * @param sobjSrc the source Contact or Account
    * @param strFieldPrefixSrc the address fields to copy from, ie., Mailing, Other, Shipping, Billing
    * @param addr the Address object to copy to
    * @return void
    */ 
    public static void copyAddressStdSObjAddr(sobject sobjSrc, string strFieldPrefixSrc, Address__c addr) {
        addr.MailingStreet__c = (string)sobjSrc.get(strFieldPrefixSrc + 'Street');
        handleMultilineStreet(addr);
        addr.MailingCity__c = (string)sobjSrc.get(strFieldPrefixSrc + 'City');
        addr.MailingPostalCode__c = (string)sobjSrc.get(strFieldPrefixSrc + 'PostalCode');
        addr.MailingState__c = (string)sobjSrc.get(strFieldPrefixSrc + 'State');
        addr.MailingCountry__c = (string)sobjSrc.get(strFieldPrefixSrc + 'Country');
        
        // try to find state and country by code if they aren't specified?
        if (isStateCountryPicklistsEnabled) {

            // lookup country if needed, by country code
            string strCountryCode = (string)sobjSrc.get(strFieldPrefixSrc + 'CountryCode');
            if (addr.MailingCountry__c == null && strCountryCode != null) {
                addr.MailingCountry__c = validCountriesByCode.get(strCountryCode);
            }
            
            // lookup state if needed, by country code and state code.
            string strStateCode = (string)sobjSrc.get(strFieldPrefixSrc + 'StateCode');
            if (addr.MailingState__c == null && strCountryCode != null && strStateCode != null) {
                // assume it's a valid statecode
                addr.MailingState__c = strStateCode;
            }
        }    
    }

    /*******************************************************************************************************
    * @description Utility to copy Address fields from an Address object to a Contact or Account.
    * Handles instances where State and Country picklists are enabled, and multiline street addresses.
    * @param addr the Address object to copy from
    * @param sobjDst the destination Contact or Account
    * @param strFieldPrefix the address fields to copy to, ie., Mailing, Other, Shipping, Billing
    * @return void
    */ 
    public static void copyAddressAddrSObj(Address__c addr, sobject sobjDst, string strFieldPrefix) {
        sobjDst.put(strFieldPrefix + 'Street', getMultilineStreet(addr));
        sobjDst.put(strFieldPrefix + 'City', addr.MailingCity__c);
        sobjDst.put(strFieldPrefix + 'PostalCode', addr.MailingPostalCode__c);        
        
        if (!isStateCountryPicklistsEnabled) {
            sobjDst.put(strFieldPrefix + 'State', addr.MailingState__c);
            sobjDst.put(strFieldPrefix + 'Country', addr.MailingCountry__c);
        } else {
            if (addr.MailingCountry__c != null) {
                if (validCountriesByLabel.containsKey(addr.MailingCountry__c)) {
                    sobjDst.put(strFieldPrefix + 'Country', addr.MailingCountry__c);
                    sobjDst.put(strFieldPrefix + 'CountryCode', validCountriesByLabel.get(addr.MailingCountry__c));
                } else if (validCountriesByCode.containsKey(addr.MailingCountry__c.toUpperCase())) {
                    sobjDst.put(strFieldPrefix + 'CountryCode', addr.MailingCountry__c.toUpperCase());
                    sobjDst.put(strFieldPrefix + 'Country', validCountriesByCode.get(addr.MailingCountry__c.toUpperCase()));
                } else {
                    // allow the invalid country to be placed in the country field, so Salesforce will generate the error.
                    sobjDst.put(strFieldPrefix + 'Country', addr.MailingCountry__c);
                }
            }
            if (addr.MailingState__c != null) {             
                if (validStatesByLabel.containsKey(addr.MailingState__c)) {
                    sobjDst.put(strFieldPrefix + 'State', addr.MailingState__c);
                    sobjDst.put(strFieldPrefix + 'StateCode', validStatesByLabel.get(addr.MailingState__c));
                } else {
                	// too expensive for us to create the map of CountryCode|StateCode to StateLabel
                	// so we will just try to save any state that isn't a label as a code.
                	sobjDst.put(strFieldPrefix + 'StateCode', addr.MailingState__c.toUpperCase());
                }
            }
        }
    }

    /*******************************************************************************************************
    * @description specifies whether state and country picklists are enabled in this org.
    * @return true if enabled
    */ 
    public static Boolean isStateCountryPicklistsEnabled {
        get {
        	if (isStateCountryPicklistsEnabled == null)
                isStateCountryPicklistsEnabled = initValidStateCountryCodes();
            return isStateCountryPicklistsEnabled;
        }
        private set;
    }

    /*******************************************************************************************************
    * @description utility to determine if the "State and Country Picklist" field feature is enabled in Salesforce
    * @return true if enabled; Fills 4 sets<> with a list of value codes and labels for each field
    */ 
    private static Boolean initValidStateCountryCodes() {

        // If State & Country Picklists are enabled in the org, build maps of the
        // valid Labels and Codes for each field to use for validation
        map<String, Schema.SObjectField> acctFields = Account.getSobjectType().getDescribe().fields.getMap();
        boolean isCodesEnabled = acctFields.containsKey('BillingCountryCode');
        if (isCodesEnabled) {
            list<Schema.Picklistentry> countryPLValues = acctFields.get('BillingCountryCode').getDescribe().getPicklistValues();
            for (Schema.Picklistentry p : countryPLValues) {
                if (p.isActive()) { 
                    validCountriesByLabel.put(p.getLabel(), p.getValue()); 
                    validCountriesByCode.put(p.getValue(), p.getLabel());
                }
            }
            list<Schema.Picklistentry> statePLValues = acctFields.get('BillingStateCode').getDescribe().getPicklistValues();
            for (Schema.Picklistentry p : statePLValues) {
                if (p.isActive()) { 
                    validStatesByLabel.put(p.getLabel(), p.getValue());
                    // we can't have a map of valid StateCodes, because they are not unique.
                    // ideally we would have a map of CountryCode + StateCode -> StateLabel
                    // but Salesforce provides us no way of figuring out picklist dependencies efficiently. 
                }
            }
        }
        return isCodesEnabled;
    }
    
}<|MERGE_RESOLUTION|>--- conflicted
+++ resolved
@@ -429,7 +429,6 @@
            addrNew.Seasonal_End_Day__c != addrOld.Seasonal_End_Day__c);
     }
     
-<<<<<<< HEAD
     /*******************************************************************************************************
     * @description utility to compare two address objects address fields
     * @param addrNew the new version of the Address
@@ -438,10 +437,6 @@
     * @return boolean. true if any of the fields fields have changed on the Address
     */ 
     private static boolean isAddressChanged(Address__c addrNew, Address__c addrOld, boolean includeAddressType) {
-=======
-    // utility to compare two address objects address fields
-    public static boolean isAddressChanged(Address__c addrNew, Address__c addrOld, boolean includeAddressType) {
->>>>>>> 4089cce1
         if (addrNew == null || addrOld == null) 
            return false;        
         return (
@@ -454,16 +449,13 @@
            (includeAddressType && (addrNew.Address_Type__c != addrOld.Address_Type__c)));
     }
 
-<<<<<<< HEAD
-    /*******************************************************************************************************
-    * @description utility to create the month and day strings to a decimal we can use in comparisons.
-    * @param m the month ordinal as a string
-    * @param d the day ordinal as a string
-    * @return decimal
-    */ 
-=======
-    // utility to compare two address objects address fields and support fuzzy matching.
-    // our definition of fuzzy is only one field has changed, ignoring whitespace and letter casing changes.
+    /*******************************************************************************************************
+    * @description tility to compare two address objects address fields and support fuzzy matching; our definition of fuzzy is: only one field has changed, ignoring whitespace and letter casing changes.
+    * @param addrNew the new version of the Address
+    * @param addrOld the old version of the Address
+    * @param includeAddressType whether to include comparing the AddressType field
+    * @return boolean true if more than one of the fields fields have changed on the Address, ignoring whitespace and case changes
+    */     
     private static boolean isAddressMatchFuzzy(Address__c addrNew, Address__c addrOld) {
         if (addrNew == null || addrOld == null) 
            return false;     
@@ -482,7 +474,11 @@
         return cChange <= 1;
     }
 
-    // utility to remove all whitespace and to lowercase the string    
+    /*******************************************************************************************************
+    * @description utility to remove all whitespace and to lowercase the string
+    * @param str the string to clean up
+    * @return string
+    */ 
     private static string strCleanup(string str) {
         if (str != null) {
             str = str.replace(' ', '');
@@ -491,8 +487,12 @@
         return str;
     }
 
-    // utility to create the month and day strings to a decimal we can use in comparisons.
->>>>>>> 4089cce1
+    /*******************************************************************************************************
+    * @description utility to create the month and day strings to a decimal we can use in comparisons.
+    * @param m the month ordinal as a string
+    * @param d the day ordinal as a string
+    * @return decimal
+    */ 
     private static decimal decimalOfMonthDay(string m, string d) {
         if (integer.valueOf(d) < 10)
             return decimal.valueOf(m + '.0' + d);
@@ -500,7 +500,6 @@
             return decimal.valueOf(m + '.' + d);
     }
     
-    // 
     /*******************************************************************************************************
     * @description utility to see if two seasonal addresses overlap
     * @param addr1 an Address
@@ -541,7 +540,6 @@
         }
     }
 
-    // 
     /*******************************************************************************************************
     * @description verify that the account for each Address is a HH account or an Organizational account if enabled.
     * Adds an Error to each Address object that has an illegal account.
@@ -572,7 +570,6 @@
         }    	
     }
     
-    // 
     /*******************************************************************************************************
     * @description verify that any seasonal addresses don't overlap
     * Adds an Error to each Address object that has an illegal seasonal fields
@@ -677,21 +674,12 @@
     	}	
     }
     
-<<<<<<< HEAD
     /*******************************************************************************************************
     * @description for the given addresses, find if they have a match, and return a map that
     * has null for no match, and the matching address if there is a match.
     * @param listAddr a list of Addresses to update
     * @return map<Address__c, Address__c>
     */ 
-=======
-    // for the given addresses, find if they have a match, and return a map that
-    // has null for no match, and the matching address if there is a match.
-    // NOTE: we allow soft matches, where we think it is probably the same address,
-    // because only a single field is changing, or the changes are all just spacing and casing.
-    // Soft match behavior is controlled by the Simple_Address_Change_Treated_as_Update__c
-    // custom setting.
->>>>>>> 4089cce1
     public static map<Address__c, Address__c> findDuplicateAddresses(list<Address__c> listAddr) {      
         // for each address, create a map of HHId to lists of Addresses
         list<Id> listAccId = new list<Id>();
