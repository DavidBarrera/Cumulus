<?xml version="1.0" encoding="UTF-8"?>
<CustomObject xmlns="http://soap.sforce.com/2006/04/metadata">
<<<<<<< HEAD
=======
    <actionOverrides>
        <actionName>AddToCampaign</actionName>
        <type>Default</type>
    </actionOverrides>
    <actionOverrides>
        <actionName>CallHighlightAction</actionName>
        <type>Default</type>
    </actionOverrides>
    <actionOverrides>
        <actionName>CancelEdit</actionName>
        <type>Default</type>
    </actionOverrides>
    <actionOverrides>
        <actionName>Clone</actionName>
        <type>Default</type>
    </actionOverrides>
    <actionOverrides>
        <actionName>Delete</actionName>
        <type>Default</type>
    </actionOverrides>
    <actionOverrides>
        <actionName>Edit</actionName>
        <type>Default</type>
    </actionOverrides>
    <actionOverrides>
        <actionName>EmailHighlightAction</actionName>
        <type>Default</type>
    </actionOverrides>
    <actionOverrides>
        <actionName>EnableCustomerPortal</actionName>
        <type>Default</type>
    </actionOverrides>
    <actionOverrides>
        <actionName>EnablePartnerPortalUser</actionName>
        <type>Default</type>
    </actionOverrides>
    <actionOverrides>
        <actionName>EnableSelfService</actionName>
        <type>Default</type>
    </actionOverrides>
    <actionOverrides>
        <actionName>Follow</actionName>
        <type>Default</type>
    </actionOverrides>
    <actionOverrides>
        <actionName>List</actionName>
        <type>Default</type>
    </actionOverrides>
    <actionOverrides>
        <actionName>ListClean</actionName>
        <type>Default</type>
    </actionOverrides>
    <actionOverrides>
        <actionName>MapHighlightAction</actionName>
        <type>Default</type>
    </actionOverrides>
    <actionOverrides>
        <actionName>Merge</actionName>
        <type>Default</type>
    </actionOverrides>
    <actionOverrides>
        <actionName>NewContact</actionName>
        <type>Default</type>
    </actionOverrides>
    <actionOverrides>
        <actionName>RequestUpdate</actionName>
        <type>Default</type>
    </actionOverrides>
    <actionOverrides>
        <actionName>SaveEdit</actionName>
        <type>Default</type>
    </actionOverrides>
    <actionOverrides>
        <actionName>Tab</actionName>
        <type>Default</type>
    </actionOverrides>
    <actionOverrides>
        <actionName>View</actionName>
        <type>Default</type>
    </actionOverrides>
    <actionOverrides>
        <actionName>ViewCustomerPortal</actionName>
        <type>Default</type>
    </actionOverrides>
    <actionOverrides>
        <actionName>ViewPartnerPortalUser</actionName>
        <type>Default</type>
    </actionOverrides>
    <actionOverrides>
        <actionName>ViewSelfService</actionName>
        <type>Default</type>
    </actionOverrides>
    <compactLayoutAssignment>Contact_Compact_Layout</compactLayoutAssignment>
    <compactLayouts>
        <fullName>Contact_Compact_Layout</fullName>
        <fields>AccountId</fields>
        <fields>npo02__NumberOfClosedOpps__c</fields>
        <fields>npo02__TotalOppAmount__c</fields>
        <fields>npo02__AverageAmount__c</fields>
        <fields>npo02__LastCloseDate__c</fields>
        <label>Contact Compact Layout</label>
    </compactLayouts>
    <enableFeeds>true</enableFeeds>
    <enableHistory>false</enableHistory>
>>>>>>> 2bb73cc3
    <fieldSets>
        <fullName>BDE_Entry_FS</fullName>
        <description>Batch Data Entry</description>
        <displayedFields>
            <field>FirstName</field>
            <isFieldManaged>false</isFieldManaged>
            <isRequired>false</isRequired>
        </displayedFields>
        <displayedFields>
            <field>LastName</field>
            <isFieldManaged>false</isFieldManaged>
            <isRequired>false</isRequired>
        </displayedFields>
        <displayedFields>
            <field>Email</field>
            <isFieldManaged>false</isFieldManaged>
            <isRequired>false</isRequired>
        </displayedFields>
        <displayedFields>
            <field>AccountId</field>
            <isFieldManaged>false</isFieldManaged>
            <isRequired>false</isRequired>
        </displayedFields>
        <displayedFields>
            <field>npe01__WorkPhone__c</field>
            <isFieldManaged>false</isFieldManaged>
            <isRequired>false</isRequired>
        </displayedFields>
        <displayedFields>
            <field>HomePhone</field>
            <isFieldManaged>false</isFieldManaged>
            <isRequired>false</isRequired>
        </displayedFields>
        <displayedFields>
            <field>MailingStreet</field>
            <isFieldManaged>false</isFieldManaged>
            <isRequired>false</isRequired>
        </displayedFields>
        <displayedFields>
            <field>MailingCity</field>
            <isFieldManaged>false</isFieldManaged>
            <isRequired>false</isRequired>
        </displayedFields>
        <displayedFields>
            <field>MailingState</field>
            <isFieldManaged>false</isFieldManaged>
            <isRequired>false</isRequired>
        </displayedFields>
        <displayedFields>
            <field>MailingPostalCode</field>
            <isFieldManaged>false</isFieldManaged>
            <isRequired>false</isRequired>
        </displayedFields>
        <label>BDE Entry FS</label>
    </fieldSets>
    <fieldSets>
        <fullName>BDE_List_FS</fullName>
        <description>Batch Data Entry</description>
        <displayedFields>
            <field>Name</field>
            <isFieldManaged>false</isFieldManaged>
            <isRequired>false</isRequired>
        </displayedFields>
        <displayedFields>
            <field>Email</field>
            <isFieldManaged>false</isFieldManaged>
            <isRequired>false</isRequired>
        </displayedFields>
        <displayedFields>
            <field>AccountId</field>
            <isFieldManaged>false</isFieldManaged>
            <isRequired>false</isRequired>
        </displayedFields>
        <displayedFields>
            <field>npe01__WorkPhone__c</field>
            <isFieldManaged>false</isFieldManaged>
            <isRequired>false</isRequired>
        </displayedFields>
        <displayedFields>
            <field>HomePhone</field>
            <isFieldManaged>false</isFieldManaged>
            <isRequired>false</isRequired>
        </displayedFields>
        <label>BDE List FS</label>
    </fieldSets>
    <fields>
        <fullName>Batch__c</fullName>
        <deleteConstraint>SetNull</deleteConstraint>
        <externalId>false</externalId>
        <inlineHelpText>lookup to the Batch that this contact was created in.</inlineHelpText>
        <label>Batch</label>
        <referenceTo>Batch__c</referenceTo>
        <relationshipLabel>Contacts</relationshipLabel>
        <relationshipName>Contacts</relationshipName>
        <required>false</required>
        <trackFeedHistory>false</trackFeedHistory>
        <type>Lookup</type>
    </fields>
    <fields>
        <fullName>HHId__c</fullName>
        <externalId>false</externalId>
        <formula>CASESAFEID(if ( Account.npe01__SYSTEM_AccountType__c ==&apos;HH Account&apos;,  AccountId,  npo02__Household__c ))</formula>
        <inlineHelpText>holds the ID of the current household, whether it is a Household Account, or a Household Object.</inlineHelpText>
        <label>HHId</label>
        <required>false</required>
        <type>Text</type>
        <unique>false</unique>
    </fields>
    <fields>
<<<<<<< HEAD
=======
        <fullName>LeadSource</fullName>
        <picklist>
            <sorted>false</sorted>
        </picklist>
        <type>Picklist</type>
    </fields>
    <fields>
        <fullName>OwnerId</fullName>
        <type>Lookup</type>
    </fields>
    <fields>
>>>>>>> 2bb73cc3
        <fullName>Primary_Affiliation__c</fullName>
        <deleteConstraint>SetNull</deleteConstraint>
        <externalId>false</externalId>
        <inlineHelpText>Used to track the account of the contact&apos;s Organization Affiliation record that is marked primary.</inlineHelpText>
        <label>Primary Affiliation</label>
        <referenceTo>Account</referenceTo>
        <relationshipLabel>Do Not Use.  Use Organization Affiliations.</relationshipLabel>
        <relationshipName>PrimaryAffiliatedContacts</relationshipName>
        <required>false</required>
        <trackFeedHistory>false</trackFeedHistory>
        <type>Lookup</type>
    </fields>
</CustomObject><|MERGE_RESOLUTION|>--- conflicted
+++ resolved
@@ -1,99 +1,5 @@
 <?xml version="1.0" encoding="UTF-8"?>
 <CustomObject xmlns="http://soap.sforce.com/2006/04/metadata">
-<<<<<<< HEAD
-=======
-    <actionOverrides>
-        <actionName>AddToCampaign</actionName>
-        <type>Default</type>
-    </actionOverrides>
-    <actionOverrides>
-        <actionName>CallHighlightAction</actionName>
-        <type>Default</type>
-    </actionOverrides>
-    <actionOverrides>
-        <actionName>CancelEdit</actionName>
-        <type>Default</type>
-    </actionOverrides>
-    <actionOverrides>
-        <actionName>Clone</actionName>
-        <type>Default</type>
-    </actionOverrides>
-    <actionOverrides>
-        <actionName>Delete</actionName>
-        <type>Default</type>
-    </actionOverrides>
-    <actionOverrides>
-        <actionName>Edit</actionName>
-        <type>Default</type>
-    </actionOverrides>
-    <actionOverrides>
-        <actionName>EmailHighlightAction</actionName>
-        <type>Default</type>
-    </actionOverrides>
-    <actionOverrides>
-        <actionName>EnableCustomerPortal</actionName>
-        <type>Default</type>
-    </actionOverrides>
-    <actionOverrides>
-        <actionName>EnablePartnerPortalUser</actionName>
-        <type>Default</type>
-    </actionOverrides>
-    <actionOverrides>
-        <actionName>EnableSelfService</actionName>
-        <type>Default</type>
-    </actionOverrides>
-    <actionOverrides>
-        <actionName>Follow</actionName>
-        <type>Default</type>
-    </actionOverrides>
-    <actionOverrides>
-        <actionName>List</actionName>
-        <type>Default</type>
-    </actionOverrides>
-    <actionOverrides>
-        <actionName>ListClean</actionName>
-        <type>Default</type>
-    </actionOverrides>
-    <actionOverrides>
-        <actionName>MapHighlightAction</actionName>
-        <type>Default</type>
-    </actionOverrides>
-    <actionOverrides>
-        <actionName>Merge</actionName>
-        <type>Default</type>
-    </actionOverrides>
-    <actionOverrides>
-        <actionName>NewContact</actionName>
-        <type>Default</type>
-    </actionOverrides>
-    <actionOverrides>
-        <actionName>RequestUpdate</actionName>
-        <type>Default</type>
-    </actionOverrides>
-    <actionOverrides>
-        <actionName>SaveEdit</actionName>
-        <type>Default</type>
-    </actionOverrides>
-    <actionOverrides>
-        <actionName>Tab</actionName>
-        <type>Default</type>
-    </actionOverrides>
-    <actionOverrides>
-        <actionName>View</actionName>
-        <type>Default</type>
-    </actionOverrides>
-    <actionOverrides>
-        <actionName>ViewCustomerPortal</actionName>
-        <type>Default</type>
-    </actionOverrides>
-    <actionOverrides>
-        <actionName>ViewPartnerPortalUser</actionName>
-        <type>Default</type>
-    </actionOverrides>
-    <actionOverrides>
-        <actionName>ViewSelfService</actionName>
-        <type>Default</type>
-    </actionOverrides>
     <compactLayoutAssignment>Contact_Compact_Layout</compactLayoutAssignment>
     <compactLayouts>
         <fullName>Contact_Compact_Layout</fullName>
@@ -106,7 +12,6 @@
     </compactLayouts>
     <enableFeeds>true</enableFeeds>
     <enableHistory>false</enableHistory>
->>>>>>> 2bb73cc3
     <fieldSets>
         <fullName>BDE_Entry_FS</fullName>
         <description>Batch Data Entry</description>
@@ -216,20 +121,6 @@
         <unique>false</unique>
     </fields>
     <fields>
-<<<<<<< HEAD
-=======
-        <fullName>LeadSource</fullName>
-        <picklist>
-            <sorted>false</sorted>
-        </picklist>
-        <type>Picklist</type>
-    </fields>
-    <fields>
-        <fullName>OwnerId</fullName>
-        <type>Lookup</type>
-    </fields>
-    <fields>
->>>>>>> 2bb73cc3
         <fullName>Primary_Affiliation__c</fullName>
         <deleteConstraint>SetNull</deleteConstraint>
         <externalId>false</externalId>
