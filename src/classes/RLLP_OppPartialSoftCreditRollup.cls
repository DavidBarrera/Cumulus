/*
    Copyright (c) 2015 Salesforce.org
    All rights reserved.
    
    Redistribution and use in source and binary forms, with or without
    modification, are permitted provided that the following conditions are met:
    
    * Redistributions of source code must retain the above copyright
      notice, this list of conditions and the following disclaimer.
    * Redistributions in binary form must reproduce the above copyright
      notice, this list of conditions and the following disclaimer in the
      documentation and/or other materials provided with the distribution.
    * Neither the name of Salesforce.org nor the names of
      its contributors may be used to endorse or promote products derived
      from this software without specific prior written permission.
 
    THIS SOFTWARE IS PROVIDED BY THE COPYRIGHT HOLDERS AND CONTRIBUTORS
    "AS IS" AND ANY EXPRESS OR IMPLIED WARRANTIES, INCLUDING, BUT NOT 
    LIMITED TO, THE IMPLIED WARRANTIES OF MERCHANTABILITY AND FITNESS 
    FOR A PARTICULAR PURPOSE ARE DISCLAIMED. IN NO EVENT SHALL THE 
    COPYRIGHT HOLDER OR CONTRIBUTORS BE LIABLE FOR ANY DIRECT, INDIRECT, 
    INCIDENTAL, SPECIAL, EXEMPLARY, OR CONSEQUENTIAL DAMAGES (INCLUDING, 
    BUT NOT LIMITED TO, PROCUREMENT OF SUBSTITUTE GOODS OR SERVICES; 
    LOSS OF USE, DATA, OR PROFITS; OR BUSINESS INTERRUPTION) HOWEVER 
    CAUSED AND ON ANY THEORY OF LIABILITY, WHETHER IN CONTRACT, STRICT 
    LIABILITY, OR TORT (INCLUDING NEGLIGENCE OR OTHERWISE) ARISING IN 
    ANY WAY OUT OF THE USE OF THIS SOFTWARE, EVEN IF ADVISED OF THE 
    POSSIBILITY OF SUCH DAMAGE.
*/
/*
 * @author Tomas "Bobby" Hnizdil, Saleforce.org
 * @date 8/22/2013
 * @group Opportunity
 * @description class to update soft credit rollup fields on Contact with values from OpportunityContactRole and Partial_Soft_Credit__c records
 *
 * This code has been contributed by KELL Partners, and further modified and enhanced by Salesforce.org.
 */
public class RLLP_OppPartialSoftCreditRollup {
    
    /*******************************************************************************************************
    * @description calculates the Soft Credit statistics for the specified contacts.  Takes into account 
    * both OpportunityContactRoles and Partial_Soft_Credits
    * @param listCon The list of contacts to process
    * @return void
    */ 
    public static void rollupPartialSoftCredits(List<Contact> listCon) {
        // since called by RLLP_OppRollups, we can assume RLLP_OppRollup_UTIL is set up.
        // RLLP_OppRollup_UTIL oppRollupUtil = new RLLP_OppRollup_UTIL();
        
        Date currentYearStart;
        if (RLLP_OppRollup_UTIL.useFiscalYear) {
            currentYearStart = Date.newInstance(Date.Today().Year(), [SELECT FiscalYearStartMonth FROM Organization LIMIT 1].FiscalYearStartMonth, 1);
            if (currentYearStart > Date.Today()) 
                currentYearStart = currentYearStart.addYears(-1);
        } else {
            currentYearStart = Date.newInstance(Date.Today().Year(), 1, 1);
        }

        // need local variables for dynamic soql variable binding to the soql
        // strings created by our rollup utility class
        set<string> softCreditRoles = RLLP_OppRollup_UTIL.softCreditRoles;
<<<<<<< HEAD
        List<Contact> cset = listCon;
        set<string> typeset = RLLP_OppRollup_UTIL.oppTypesToExcludeCons;
        set<id> rectypeset = RLLP_OppRollup_UTIL.recordTypesToExcludeCons;
        string ocrQuery = RLLP_OppRollup_UTIL.buildSoftCreditOCRQuery();
        string pscQuery = RLLP_OppRollup_UTIL.buildSoftCreditPSCQuery();
        
=======
        string ocrQuery = 'SELECT Id, ContactId, Opportunity.CloseDate, Opportunity.Amount, OpportunityId';
        string pscQuery = 'SELECT Id, Contact__c, Opportunity__r.CloseDate, Amount__c, Contact_Role_ID__c';

        if (RLLP_OppRollup_UTIL.isMultiCurrency()) {
            ocrQuery += ', Opportunity.CurrencyIsoCode';
            pscQuery += ', CurrencyIsoCode';
        }

        ocrQuery += ' FROM OpportunityContactRole WHERE ContactId IN :scope AND Opportunity.isWon=true AND Role IN :softCreditRoles';
        pscQuery += ' FROM Partial_Soft_Credit__c WHERE Contact__c IN :scope AND Opportunity__r.isWon=true AND Role_Name__c IN :softCreditRoles';

>>>>>>> 18804182
        Map<Id, List<OpportunityContactRole>> opportunityContactRoles = new Map<Id, List<OpportunityContactRole>>();
        for (OpportunityContactRole ocr : database.query(ocrQuery)) {
            if (!opportunityContactRoles.containsKey(ocr.ContactId)) 
                opportunityContactRoles.put(ocr.ContactId, new List<OpportunityContactRole>());
            opportunityContactRoles.get(ocr.ContactId).add(ocr);
        }
        
        Map<Id, List<Partial_Soft_Credit__c>> partialSoftCredits = new Map<Id, List<Partial_Soft_Credit__c>>();
        for (Partial_Soft_Credit__c psr : database.query(pscQuery)) {
            if (!partialSoftCredits.containsKey(psr.Contact__c)) 
                partialSoftCredits.put(psr.Contact__c, new List<Partial_Soft_Credit__c>());
            partialSoftCredits.get(psr.Contact__c).add(psr);
        }
    
        List<Contact> toUpdate = new List<Contact>();
<<<<<<< HEAD
        for (Contact c : listCon) {
=======
        for (Contact c : scope) {
>>>>>>> 18804182
            Contact newC = new Contact(Id = c.Id,
                                       First_Soft_Credit_Amount__c = 0,
                                       First_Soft_Credit_Date__c = null,
                                       
                                       Largest_Soft_Credit_Amount__c = 0,
                                       Largest_Soft_Credit_Date__c = null,
                                       
                                       Last_Soft_Credit_Amount__c = 0,
                                       Last_Soft_Credit_Date__c = null,                                       
                                       
                                       npo02__Soft_Credit_Total__c = 0,
                                       Number_of_Soft_Credits__c = 0,

                                       npo02__Soft_Credit_This_Year__c = 0,
                                       Number_of_Soft_Credits_This_Year__c = 0,
                                       
                                       npo02__Soft_Credit_Last_Year__c = 0,
                                       Number_of_Soft_Credits_Last_Year__c = 0,
                                       
                                       npo02__Soft_Credit_Two_Years_Ago__c = 0,
                                       Number_of_Soft_Credits_Two_Years_Ago__c = 0,
                                       
                                       Soft_Credit_Last_N_Days__c = 0,
                                       Number_of_Soft_Credits_Last_N_Days__c = 0
                                       );
            
            if (RLLP_OppRollup_UTIL.isMultiCurrency()) {
                newC.put('CurrencyIsoCode', c.get('CurrencyIsoCode'));
            }
            
            Set<Id> ocrForPSCIds = new Set<Id>();
            if (partialSoftCredits.containsKey(c.Id)) {
                for (Partial_Soft_Credit__c psc : partialSoftCredits.get(c.Id)) {
                    newC = countPartialSoftCredits(newC, psc, currentYearStart);
                    ocrForPSCIds.add(psc.Contact_Role_ID__c);
                }
            }
            
            Set<Id> processedOpportunityIds = new Set<Id>();
            if (opportunityContactRoles.containsKey(c.Id)) {
                for (OpportunityContactRole ocr : opportunityContactRoles.get(c.Id)) {
                    if (ocrForPSCIds.contains(ocr.Id)) continue; // partial soft credit
                    if (processedOpportunityIds.contains(ocr.OpportunityId)) continue;
                    newC = countOpportunityContactRoles(newC, ocr, currentYearStart);
                    processedOpportunityIds.add(ocr.OpportunityId);
                }
            }
            
            if (newC.First_Soft_Credit_Amount__c != c.First_Soft_Credit_Amount__c
             || newC.First_Soft_Credit_Date__c != c.First_Soft_Credit_Date__c

             || newC.Largest_Soft_Credit_Amount__c != c.Largest_Soft_Credit_Amount__c
             || newC.Largest_Soft_Credit_Date__c != c.Largest_Soft_Credit_Date__c

             || newC.Last_Soft_Credit_Amount__c != c.Last_Soft_Credit_Amount__c
             || newC.Last_Soft_Credit_Date__c != c.Last_Soft_Credit_Date__c

             || newC.npo02__Soft_Credit_Total__c != c.npo02__Soft_Credit_Total__c
             || newC.Number_of_Soft_Credits__c != c.Number_of_Soft_Credits__c

             || newC.npo02__Soft_Credit_This_Year__c != c.npo02__Soft_Credit_This_Year__c
             || newC.Number_of_Soft_Credits_This_Year__c != c.Number_of_Soft_Credits_This_Year__c

             || newC.npo02__Soft_Credit_Last_Year__c != c.npo02__Soft_Credit_Last_Year__c
             || newC.Number_of_Soft_Credits_Last_Year__c != c.Number_of_Soft_Credits_Last_Year__c
             
             || newC.npo02__Soft_Credit_Two_Years_Ago__c != c.npo02__Soft_Credit_Two_Years_Ago__c
             || newC.Number_of_Soft_Credits_Two_Years_Ago__c != c.Number_of_Soft_Credits_Two_Years_Ago__c
             
             || newC.Soft_Credit_Last_N_Days__c != c.Soft_Credit_Last_N_Days__c
             || newC.Number_of_Soft_Credits_Last_N_Days__c != c.Number_of_Soft_Credits_Last_N_Days__c
             ) {
                toUpdate.add(newC);
            }
        }
        update toUpdate;
    }
    
    /*******************************************************************************************************
    * @description updates the Soft Credit statistics for the specified partial soft credit
    * @param c The Contact
    * @param psc The Partial Soft Credit
    * @param currentYearStart The date that current year starts (to take into account fiscal years)
    * @return Contact The updated Contact record
    */ 
    private static Contact countPartialSoftCredits(Contact c, Partial_Soft_Credit__c psc, Date currentYearStart) {
        decimal amount = psc.Amount__c != null ? psc.Amount__c : 0;
        string pscCurrencyIsoCode = RLLP_OppRollup_UTIL.isMultiCurrency() ? (string)psc.get('CurrencyIsoCode') : '';
        return countSoftCreditsSharedLogic(c, amount, pscCurrencyIsoCode, psc.Opportunity__r.CloseDate, currentYearStart);
    }

    /*******************************************************************************************************
    * @description updates the Soft Credit statistics for the specified OpportunityContactRole
    * @param c The Contact
    * @param ocr The OpportunityContactRole
    * @param currentYearStart The date that current year starts (to take into account fiscal years)
    * @return Contact The updated Contact record
    */ 
    private static Contact countOpportunityContactRoles(Contact c, OpportunityContactRole ocr, Date currentYearStart) {
        decimal amount = ocr.Opportunity.Amount != null ? ocr.Opportunity.Amount : 0;
        string oppCurrencyIsoCode = RLLP_OppRollup_UTIL.isMultiCurrency() ? (string)ocr.Opportunity.get('CurrencyIsoCode') : '';
        return countSoftCreditsSharedLogic(c, amount, oppCurrencyIsoCode, ocr.Opportunity.CloseDate, currentYearStart);
    }       

    /*******************************************************************************************************
    * @description updates the Soft Credit statistics for the specified credit information
    * @param c The Contact
    * @param amount The Amount to credit
    * @param string currencyIsoCode The currency code of the amount to credit, if multicurrency is enabled.
    * @param oppDate The CloseDate of the Opp
    * @param currentYearStart The date that current year starts (to take into account fiscal years)
    * @return Contact The updated Contact record
    */ 
    private static Contact countSoftCreditsSharedLogic(Contact c, decimal amount, string currencyIsoCode, Date oppDate, Date currentYearStart) {
        // calculate amounts into correct currency if needed
        if (RLLP_OppRollup_UTIL.isMultiCurrency())
           amount = RLLP_OppRollup_UTIL.convertCurrency(currencyIsoCode, (string)c.get('CurrencyIsoCode'), amount);
                
        if (oppDate != null) {
            
            // first soft credit
            if (c.First_Soft_Credit_Date__c == null || c.First_Soft_Credit_Date__c > oppDate) {
                c.First_Soft_Credit_Date__c = oppDate;
                c.First_Soft_Credit_Amount__c = amount;
            }
            
            // last soft credit
            if (c.Last_Soft_Credit_Date__c == null || c.Last_Soft_Credit_Date__c < oppDate) {
                c.Last_Soft_Credit_Date__c = oppDate;
                c.Last_Soft_Credit_Amount__c = amount;
            }
            
            //largest soft credit
            if (c.Largest_Soft_Credit_Amount__c < amount) {
                c.Largest_Soft_Credit_Date__c = oppDate;
                c.Largest_Soft_Credit_Amount__c = amount;
            }

            // last2YearSoftCredit
            if (oppDate >= currentYearStart.addYears(-2) && oppDate < currentYearStart.addYears(-1)) { 
                c.Number_of_Soft_Credits_Two_Years_Ago__c++;
                c.npo02__Soft_Credit_Two_Years_Ago__c += amount;                
            }
            
            // lastYearSoftCredit
            else if (oppDate >= currentYearStart.addYears(-1) && oppDate < currentYearStart) { 
                c.Number_of_Soft_Credits_Last_Year__c++;
                c.npo02__Soft_Credit_Last_Year__c += amount;                
            }
            
            // current year Soft Credit
            else if (oppDate >= currentYearStart && oppDate < currentYearStart.addYears(+1)) {
                c.Number_of_Soft_Credits_This_Year__c++;
                c.npo02__Soft_Credit_This_Year__c += amount;
            }
            
            // N day Soft Credit
            integer nday = UTIL_CustomSettingsFacade.getHouseholdsSettings().npo02__Rollup_N_Day_Value__c.intValue();
            if (oppDate.daysBetween(Date.Today()) <= nday) {
                c.Number_of_Soft_Credits_Last_N_Days__c++;
                c.Soft_Credit_Last_N_Days__c += amount;                
            }
        }
        
        // total soft credits
        c.Number_of_Soft_Credits__c++;
        c.npo02__Soft_Credit_Total__c += amount;
        return c;
    }
}<|MERGE_RESOLUTION|>--- conflicted
+++ resolved
@@ -59,26 +59,12 @@
         // need local variables for dynamic soql variable binding to the soql
         // strings created by our rollup utility class
         set<string> softCreditRoles = RLLP_OppRollup_UTIL.softCreditRoles;
-<<<<<<< HEAD
         List<Contact> cset = listCon;
         set<string> typeset = RLLP_OppRollup_UTIL.oppTypesToExcludeCons;
         set<id> rectypeset = RLLP_OppRollup_UTIL.recordTypesToExcludeCons;
         string ocrQuery = RLLP_OppRollup_UTIL.buildSoftCreditOCRQuery();
         string pscQuery = RLLP_OppRollup_UTIL.buildSoftCreditPSCQuery();
         
-=======
-        string ocrQuery = 'SELECT Id, ContactId, Opportunity.CloseDate, Opportunity.Amount, OpportunityId';
-        string pscQuery = 'SELECT Id, Contact__c, Opportunity__r.CloseDate, Amount__c, Contact_Role_ID__c';
-
-        if (RLLP_OppRollup_UTIL.isMultiCurrency()) {
-            ocrQuery += ', Opportunity.CurrencyIsoCode';
-            pscQuery += ', CurrencyIsoCode';
-        }
-
-        ocrQuery += ' FROM OpportunityContactRole WHERE ContactId IN :scope AND Opportunity.isWon=true AND Role IN :softCreditRoles';
-        pscQuery += ' FROM Partial_Soft_Credit__c WHERE Contact__c IN :scope AND Opportunity__r.isWon=true AND Role_Name__c IN :softCreditRoles';
-
->>>>>>> 18804182
         Map<Id, List<OpportunityContactRole>> opportunityContactRoles = new Map<Id, List<OpportunityContactRole>>();
         for (OpportunityContactRole ocr : database.query(ocrQuery)) {
             if (!opportunityContactRoles.containsKey(ocr.ContactId)) 
@@ -94,11 +80,7 @@
         }
     
         List<Contact> toUpdate = new List<Contact>();
-<<<<<<< HEAD
         for (Contact c : listCon) {
-=======
-        for (Contact c : scope) {
->>>>>>> 18804182
             Contact newC = new Contact(Id = c.Id,
                                        First_Soft_Credit_Amount__c = 0,
                                        First_Soft_Credit_Date__c = null,
